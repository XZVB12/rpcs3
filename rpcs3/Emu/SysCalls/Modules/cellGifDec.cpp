#include "stdafx.h"
#include "Emu/Memory/Memory.h"
#include "Emu/SysCalls/Modules.h"

#include "stblib/stb_image.h"
#include "stblib/stb_image.c" // (TODO: Should we put this elsewhere?)
#include "Emu/SysCalls/lv2/lv2Fs.h"
#include "cellGifDec.h"

//void cellGifDec_init();
//Module cellGifDec(0xf010, cellGifDec_init);
Module *cellGifDec = nullptr;

int cellGifDecCreate(u32 mainHandle, u32 threadInParam, u32 threadOutParam)
{
	UNIMPLEMENTED_FUNC(cellGifDec);
	return CELL_OK;
}

int cellGifDecExtCreate(u32 mainHandle, u32 threadInParam, u32 threadOutParam, u32 extThreadInParam, u32 extThreadOutParam)
{
	UNIMPLEMENTED_FUNC(cellGifDec);
	return CELL_OK;
}

int cellGifDecOpen(u32 mainHandle, mem32_t subHandle, const mem_ptr_t<CellGifDecSrc> src, mem_ptr_t<CellGifDecOpnInfo> openInfo)
{
	cellGifDec->Warning("cellGifDecOpen(mainHandle=0x%x, subHandle_addr=0x%x, src_addr=0x%x, openInfo_addr=0x%x)",
		mainHandle, subHandle.GetAddr(), src.GetAddr(), openInfo.GetAddr());

	CellGifDecSubHandle *current_subHandle = new CellGifDecSubHandle;
	current_subHandle->fd = 0;
	current_subHandle->src = *src;

	switch(src->srcSelect.ToBE())
	{
	case se32(CELL_GIFDEC_BUFFER):
		current_subHandle->fileSize = src->streamSize.ToLE();
		break;

	case se32(CELL_GIFDEC_FILE):
		// Get file descriptor
		vm::var<be_t<u32>> fd;
		int ret = cellFsOpen(src->fileName, 0, fd.addr(), 0, 0);
		current_subHandle->fd = fd->ToLE();
		if (ret != CELL_OK) return CELL_GIFDEC_ERROR_OPEN_FILE;

		// Get size of file
		vm::var<CellFsStat> sb; // Alloc a CellFsStat struct
		ret = cellFsFstat(current_subHandle->fd, sb.addr());
		if (ret != CELL_OK) return ret;
		current_subHandle->fileSize = sb->st_size; // Get CellFsStat.st_size
		break;
	}

	// From now, every u32 subHandle argument is a pointer to a CellGifDecSubHandle struct.
	subHandle = cellGifDec->GetNewId(current_subHandle);

	return CELL_OK;
}

int cellGifDecReadHeader(u32 mainHandle, u32 subHandle, mem_ptr_t<CellGifDecInfo> info)
{
	cellGifDec->Warning("cellGifDecReadHeader(mainHandle=0x%x, subHandle=0x%x, info_addr=0x%x)",
		mainHandle, subHandle, info.GetAddr());

	CellGifDecSubHandle* subHandle_data;
	if(!cellGifDec->CheckId(subHandle, subHandle_data))
		return CELL_GIFDEC_ERROR_FATAL;

	const u32& fd = subHandle_data->fd;
	const u64& fileSize = subHandle_data->fileSize;
	CellGifDecInfo& current_info = subHandle_data->info;
	
	//Write the header to buffer
	vm::var<u8[13]> buffer; // Alloc buffer for GIF header
	vm::var<be_t<u64>> pos, nread;

	switch(subHandle_data->src.srcSelect.ToBE())
	{
	case se32(CELL_GIFDEC_BUFFER):
<<<<<<< HEAD
		memmove(Memory + buffer.GetAddr(), Memory + subHandle_data->src.streamPtr.ToLE(), buffer.GetSize());
		break;

	case se32(CELL_GIFDEC_FILE):
		cellFsLseek(fd, 0, CELL_SEEK_SET, pos.GetAddr());
		cellFsRead(fd, buffer.GetAddr(), buffer.GetSize(), nread.GetAddr());
=======
		if (!Memory.Copy(buffer.addr(), subHandle_data->src.streamPtr.ToLE(), buffer.size())) {
			cellGifDec->Error("cellGifDecReadHeader() failed ()");
			return CELL_EFAULT;
		}
		break;

	case se32(CELL_GIFDEC_FILE):
		cellFsLseek(fd, 0, CELL_SEEK_SET, pos.addr());
		cellFsRead(fd, buffer.addr(), buffer.size(), nread.addr());
>>>>>>> 7411012d
		break;
	}

	if (*buffer.To<be_t<u32>>(0) != 0x47494638 ||
		(*buffer.To<u16>(4) != 0x6139 && *buffer.To<u16>(4) != 0x6137)) // Error: The first 6 bytes are not a valid GIF signature
	{
		return CELL_GIFDEC_ERROR_STREAM_FORMAT; // Surprisingly there is no error code related with headerss
	}

	u8 packedField = buffer[10];
	current_info.SWidth                  = buffer[6] + buffer[7] * 0x100;
	current_info.SHeight                 = buffer[8] + buffer[9] * 0x100;
	current_info.SGlobalColorTableFlag   = packedField >> 7;
	current_info.SColorResolution        = ((packedField >> 4) & 7)+1;
	current_info.SSortFlag               = (packedField >> 3) & 1;
	current_info.SSizeOfGlobalColorTable = (packedField & 7)+1;
	current_info.SBackGroundColor        = buffer[11];
	current_info.SPixelAspectRatio       = buffer[12];

	*info = current_info;
	
	return CELL_OK;
}

int cellGifDecSetParameter(u32 mainHandle, u32 subHandle, const mem_ptr_t<CellGifDecInParam> inParam, mem_ptr_t<CellGifDecOutParam> outParam)
{
	cellGifDec->Warning("cellGifDecSetParameter(mainHandle=0x%x, subHandle=0x%x, inParam_addr=0x%x, outParam_addr=0x%x)",
		mainHandle, subHandle, inParam.GetAddr(), outParam.GetAddr());

	CellGifDecSubHandle* subHandle_data;
	if(!cellGifDec->CheckId(subHandle, subHandle_data))
		return CELL_GIFDEC_ERROR_FATAL;

	CellGifDecInfo& current_info = subHandle_data->info;
	CellGifDecOutParam& current_outParam = subHandle_data->outParam;

	current_outParam.outputWidthByte  = (current_info.SWidth * current_info.SColorResolution * 3)/8;
	current_outParam.outputWidth      = current_info.SWidth;
	current_outParam.outputHeight     = current_info.SHeight;
	current_outParam.outputColorSpace = inParam->colorSpace;
	switch ((u32)current_outParam.outputColorSpace)
	{
	case CELL_GIFDEC_RGBA:
	case CELL_GIFDEC_ARGB: current_outParam.outputComponents = 4; break;
	default: return CELL_GIFDEC_ERROR_ARG; // Not supported color space
	}
	current_outParam.outputBitDepth	= 0;   // Unimplemented
	current_outParam.useMemorySpace	= 0;   // Unimplemented

	*outParam = current_outParam;

	return CELL_OK;
}

int cellGifDecDecodeData(u32 mainHandle, u32 subHandle, mem8_ptr_t data, const mem_ptr_t<CellGifDecDataCtrlParam> dataCtrlParam, mem_ptr_t<CellGifDecDataOutInfo> dataOutInfo)
{
	cellGifDec->Warning("cellGifDecDecodeData(mainHandle=0x%x, subHandle=0x%x, data_addr=0x%x, dataCtrlParam_addr=0x%x, dataOutInfo_addr=0x%x)",
		mainHandle, subHandle, data.GetAddr(), dataCtrlParam.GetAddr(), dataOutInfo.GetAddr());

	dataOutInfo->status = CELL_GIFDEC_DEC_STATUS_STOP;

	CellGifDecSubHandle* subHandle_data;
	if(!cellGifDec->CheckId(subHandle, subHandle_data))
		return CELL_GIFDEC_ERROR_FATAL;

	const u32& fd = subHandle_data->fd;
	const u64& fileSize = subHandle_data->fileSize;
	const CellGifDecOutParam& current_outParam = subHandle_data->outParam; 

	//Copy the GIF file to a buffer
<<<<<<< HEAD
	MemoryAllocator<unsigned char> gif((u32)fileSize);
	MemoryAllocator<u64> pos, nread;
=======
	vm::var<unsigned char[]> gif(fileSize);
	vm::var<u64> pos, nread;
>>>>>>> 7411012d

	switch(subHandle_data->src.srcSelect.ToBE())
	{
	case se32(CELL_GIFDEC_BUFFER):
<<<<<<< HEAD
		memmove(Memory + gif.GetAddr(), Memory + subHandle_data->src.streamPtr.ToLE(), gif.GetSize());
		break;

	case se32(CELL_GIFDEC_FILE):
		cellFsLseek(fd, 0, CELL_SEEK_SET, pos.GetAddr());
		cellFsRead(fd, gif.GetAddr(), gif.GetSize(), nread.GetAddr());
=======
		if (!Memory.Copy(gif.addr(), subHandle_data->src.streamPtr.ToLE(), gif.size())) {
			cellGifDec->Error("cellGifDecDecodeData() failed (I)");
			return CELL_EFAULT;
		}
		break;

	case se32(CELL_GIFDEC_FILE):
		cellFsLseek(fd, 0, CELL_SEEK_SET, pos.addr());
		cellFsRead(fd, gif.addr(), gif.size(), nread.addr());
>>>>>>> 7411012d
		break;
	}

	//Decode GIF file. (TODO: Is there any faster alternative? Can we do it without external libraries?)
	int width, height, actual_components;
	auto image = std::unique_ptr<unsigned char,decltype(&::free)>
		(
<<<<<<< HEAD
			stbi_load_from_memory(gif.GetPtr(), (s32)fileSize, &width, &height, &actual_components, 4),
=======
			stbi_load_from_memory(gif.ptr(), fileSize, &width, &height, &actual_components, 4),
>>>>>>> 7411012d
			&::free
		);

	if (!image)
		return CELL_GIFDEC_ERROR_STREAM_FORMAT;

	const int bytesPerLine = (u32)dataCtrlParam->outputBytesPerLine;
	const char nComponents = 4;
	uint image_size = width * height * nComponents;

	switch((u32)current_outParam.outputColorSpace)
	{
	case CELL_GIFDEC_RGBA:
	{
		if (bytesPerLine > width * nComponents) // Check if we need padding
		{
			const int linesize = std::min(bytesPerLine, width * nComponents);
			for (int i = 0; i < height; i++)
			{
				const int dstOffset = i * bytesPerLine;
				const int srcOffset = width * nComponents * i;
				memcpy(Memory + (data.GetAddr() + dstOffset), &image.get()[srcOffset], linesize);
			}
		}
		else
		{
			memcpy(Memory + data.GetAddr(), image.get(), image_size);
		}
	}
	break;

	case CELL_GIFDEC_ARGB:
	{
		if (bytesPerLine > width * nComponents) // Check if we need padding
		{
			//TODO: find out if we can't do padding without an extra copy
			const int linesize = std::min(bytesPerLine, width * nComponents);
			char *output = (char *) malloc(linesize);
			for (int i = 0; i < height; i++)
			{
				const int dstOffset = i * bytesPerLine;
				const int srcOffset = width * nComponents * i;
				for (int j = 0; j < linesize; j += nComponents)
				{
					output[j + 0] = image.get()[srcOffset + j + 3];
					output[j + 1] = image.get()[srcOffset + j + 0];
					output[j + 2] = image.get()[srcOffset + j + 1];
					output[j + 3] = image.get()[srcOffset + j + 2];
				}
				memcpy(Memory + (data.GetAddr() + dstOffset), output, linesize);
			}
			free(output);
		}
		else
		{
			uint* dest = (uint*)new char[image_size];
			uint* source_current = (uint*)&(image.get()[0]);
			uint* dest_current = dest;
			for (uint i = 0; i < image_size / nComponents; i++) 
			{
				uint val = *source_current;
				*dest_current = (val >> 24) | (val << 8); // set alpha (A8) as leftmost byte
				source_current++;
				dest_current++;
			}
			// NOTE: AppendRawBytes has diff side-effect vs Memory.CopyFromReal
			data.AppendRawBytes((u8*)dest, image_size); 
			delete[] dest;
		}
	}
	break;

	default:
		return CELL_GIFDEC_ERROR_ARG;
	}

	dataOutInfo->status = CELL_GIFDEC_DEC_STATUS_FINISH;
	dataOutInfo->recordType = CELL_GIFDEC_RECORD_TYPE_IMAGE_DESC;

	return CELL_OK;
}

int cellGifDecClose(u32 mainHandle, u32 subHandle)
{
	cellGifDec->Warning("cellGifDecClose(mainHandle=0x%x, subHandle=0x%x)",
		mainHandle, subHandle);

	CellGifDecSubHandle* subHandle_data;
	if(!cellGifDec->CheckId(subHandle, subHandle_data))
		return CELL_GIFDEC_ERROR_FATAL;

	cellFsClose(subHandle_data->fd);
	cellGifDec->RemoveId(subHandle);

	return CELL_OK;
}

int cellGifDecDestroy(u32 mainHandle)
{
	UNIMPLEMENTED_FUNC(cellGifDec);
	return CELL_OK;
}

void cellGifDec_init()
{
	cellGifDec->AddFunc(0xb60d42a5, cellGifDecCreate);
	cellGifDec->AddFunc(0x4711cb7f, cellGifDecExtCreate);
	cellGifDec->AddFunc(0x75745079, cellGifDecOpen);
	cellGifDec->AddFunc(0xf0da95de, cellGifDecReadHeader);
	cellGifDec->AddFunc(0x41a90dc4, cellGifDecSetParameter);
	cellGifDec->AddFunc(0x44b1bc61, cellGifDecDecodeData);
	cellGifDec->AddFunc(0x116a7da9, cellGifDecClose);
	cellGifDec->AddFunc(0xe74b2cb1, cellGifDecDestroy);
	
	/*cellGifDec->AddFunc(0x17fb83c1, cellGifDecExtOpen);
	cellGifDec->AddFunc(0xe53f91f2, cellGifDecExtReadHeader);
	cellGifDec->AddFunc(0x95cae771, cellGifDecExtSetParameter);
	cellGifDec->AddFunc(0x02e7e03e, cellGifDecExtDecodeData);*/
}<|MERGE_RESOLUTION|>--- conflicted
+++ resolved
@@ -79,24 +79,12 @@
 	switch(subHandle_data->src.srcSelect.ToBE())
 	{
 	case se32(CELL_GIFDEC_BUFFER):
-<<<<<<< HEAD
-		memmove(Memory + buffer.GetAddr(), Memory + subHandle_data->src.streamPtr.ToLE(), buffer.GetSize());
-		break;
-
-	case se32(CELL_GIFDEC_FILE):
-		cellFsLseek(fd, 0, CELL_SEEK_SET, pos.GetAddr());
-		cellFsRead(fd, buffer.GetAddr(), buffer.GetSize(), nread.GetAddr());
-=======
-		if (!Memory.Copy(buffer.addr(), subHandle_data->src.streamPtr.ToLE(), buffer.size())) {
-			cellGifDec->Error("cellGifDecReadHeader() failed ()");
-			return CELL_EFAULT;
-		}
+		memmove(Memory + buffer.addr(), Memory + subHandle_data->src.streamPtr.ToLE(), buffer.size());
 		break;
 
 	case se32(CELL_GIFDEC_FILE):
 		cellFsLseek(fd, 0, CELL_SEEK_SET, pos.addr());
 		cellFsRead(fd, buffer.addr(), buffer.size(), nread.addr());
->>>>>>> 7411012d
 		break;
 	}
 
@@ -167,35 +155,18 @@
 	const CellGifDecOutParam& current_outParam = subHandle_data->outParam; 
 
 	//Copy the GIF file to a buffer
-<<<<<<< HEAD
-	MemoryAllocator<unsigned char> gif((u32)fileSize);
-	MemoryAllocator<u64> pos, nread;
-=======
-	vm::var<unsigned char[]> gif(fileSize);
+	vm::var<unsigned char[]> gif((u32)fileSize);
 	vm::var<u64> pos, nread;
->>>>>>> 7411012d
 
 	switch(subHandle_data->src.srcSelect.ToBE())
 	{
 	case se32(CELL_GIFDEC_BUFFER):
-<<<<<<< HEAD
-		memmove(Memory + gif.GetAddr(), Memory + subHandle_data->src.streamPtr.ToLE(), gif.GetSize());
-		break;
-
-	case se32(CELL_GIFDEC_FILE):
-		cellFsLseek(fd, 0, CELL_SEEK_SET, pos.GetAddr());
-		cellFsRead(fd, gif.GetAddr(), gif.GetSize(), nread.GetAddr());
-=======
-		if (!Memory.Copy(gif.addr(), subHandle_data->src.streamPtr.ToLE(), gif.size())) {
-			cellGifDec->Error("cellGifDecDecodeData() failed (I)");
-			return CELL_EFAULT;
-		}
+		memmove(Memory + gif.addr(), Memory + subHandle_data->src.streamPtr.ToLE(), gif.size());
 		break;
 
 	case se32(CELL_GIFDEC_FILE):
 		cellFsLseek(fd, 0, CELL_SEEK_SET, pos.addr());
 		cellFsRead(fd, gif.addr(), gif.size(), nread.addr());
->>>>>>> 7411012d
 		break;
 	}
 
@@ -203,11 +174,7 @@
 	int width, height, actual_components;
 	auto image = std::unique_ptr<unsigned char,decltype(&::free)>
 		(
-<<<<<<< HEAD
-			stbi_load_from_memory(gif.GetPtr(), (s32)fileSize, &width, &height, &actual_components, 4),
-=======
-			stbi_load_from_memory(gif.ptr(), fileSize, &width, &height, &actual_components, 4),
->>>>>>> 7411012d
+			stbi_load_from_memory(gif.ptr(), (s32)fileSize, &width, &height, &actual_components, 4),
 			&::free
 		);
 
