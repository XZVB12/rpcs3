--- conflicted
+++ resolved
@@ -13,8 +13,7 @@
 
 static std::map<u32, CellPngDecMainHandle *> cellPngDecMap;
 
-CellPngDecMainHandle *getCellPngDecCtx(u32 mainHandle)
-{
+CellPngDecMainHandle *getCellPngDecCtx(u32 mainHandle) {
 	if (cellPngDecMap.find(mainHandle) == cellPngDecMap.end())
 		return nullptr;
 
@@ -141,15 +140,7 @@
 	switch(subHandle_data->src.srcSelect.ToBE())
 	{
 	case se32(CELL_PNGDEC_BUFFER):
-<<<<<<< HEAD
-		memmove(Memory + buffer.GetAddr(), Memory + subHandle_data->src.streamPtr.ToLE(), buffer.GetSize());
-=======
-		if (!Memory.Copy(buffer.addr(), subHandle_data->src.streamPtr.ToLE(), buffer.size()))
-		{
-			cellPngDec->Error("cellPngDecReadHeader() failed ()");
-			return CELL_EFAULT;
-		}
->>>>>>> 7411012d
+		memmove(Memory + buffer.addr(), Memory + subHandle_data->src.streamPtr.ToLE(), buffer.size());
 		break;
 	case se32(CELL_PNGDEC_FILE):
 		cellFsLseek(fd, 0, CELL_SEEK_SET, pos.addr());
@@ -208,25 +199,13 @@
 	const CellPngDecOutParam& current_outParam = subHandle_data->outParam;
 
 	//Copy the PNG file to a buffer
-<<<<<<< HEAD
-	MemoryAllocator<unsigned char> png((u32)fileSize);
-	MemoryAllocator<u64> pos, nread;
-=======
-	vm::var<unsigned char[]> png(fileSize);
+	vm::var<unsigned char[]> png((u32)fileSize);
 	vm::var<u64> pos, nread;
->>>>>>> 7411012d
 
 	switch(subHandle_data->src.srcSelect.ToBE())
 	{
 	case se32(CELL_PNGDEC_BUFFER):
-<<<<<<< HEAD
-		memmove(Memory + png.GetAddr(), Memory + subHandle_data->src.streamPtr.ToLE(), png.GetSize());
-=======
-		if (!Memory.Copy(png.addr(), subHandle_data->src.streamPtr.ToLE(), png.size())) {
-			cellPngDec->Error("cellPngDecDecodeData() failed (I)");
-			return CELL_EFAULT;
-		}
->>>>>>> 7411012d
+		memmove(Memory + png.addr(), Memory + subHandle_data->src.streamPtr.ToLE(), png.size());
 		break;
 
 	case se32(CELL_PNGDEC_FILE):
@@ -239,11 +218,7 @@
 	int width, height, actual_components;
 	auto image = std::unique_ptr<unsigned char,decltype(&::free)>
 			(
-<<<<<<< HEAD
-				stbi_load_from_memory(png.GetPtr(), (s32)fileSize, &width, &height, &actual_components, 4),
-=======
-				stbi_load_from_memory(png.ptr(), fileSize, &width, &height, &actual_components, 4),
->>>>>>> 7411012d
+				stbi_load_from_memory(png.ptr(), (s32)fileSize, &width, &height, &actual_components, 4),
 				&::free
 			);
 	if (!image)	return CELL_PNGDEC_ERROR_STREAM_FORMAT;
