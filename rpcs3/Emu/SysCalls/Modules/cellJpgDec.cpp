#include "stdafx.h"
#include "Emu/Memory/Memory.h"
#include "Emu/SysCalls/Modules.h"

#include "stblib/stb_image.h"
#include "Emu/SysCalls/lv2/lv2Fs.h"
#include "cellJpgDec.h"

//void cellJpgDec_init();
//Module cellJpgDec(0x000f, cellJpgDec_init);
Module *cellJpgDec = nullptr;

int cellJpgDecCreate(u32 mainHandle, u32 threadInParam, u32 threadOutParam)
{
	UNIMPLEMENTED_FUNC(cellJpgDec);
	return CELL_OK;
}

int cellJpgDecExtCreate(u32 mainHandle, u32 threadInParam, u32 threadOutParam, u32 extThreadInParam, u32 extThreadOutParam)
{
	UNIMPLEMENTED_FUNC(cellJpgDec);
	return CELL_OK;
}

int cellJpgDecDestroy(u32 mainHandle)
{
	UNIMPLEMENTED_FUNC(cellJpgDec);
	return CELL_OK;
}

int cellJpgDecOpen(u32 mainHandle, mem32_t subHandle, mem_ptr_t<CellJpgDecSrc> src, mem_ptr_t<CellJpgDecOpnInfo> openInfo)
{
	cellJpgDec->Warning("cellJpgDecOpen(mainHandle=0x%x, subHandle_addr=0x%x, src_addr=0x%x, openInfo_addr=0x%x)",
		mainHandle, subHandle.GetAddr(), src.GetAddr(), openInfo.GetAddr());

	CellJpgDecSubHandle *current_subHandle = new CellJpgDecSubHandle;

	current_subHandle->fd = 0;
	current_subHandle->src = *src;

	switch(src->srcSelect.ToBE())
	{
	case se32(CELL_JPGDEC_BUFFER):
		current_subHandle->fileSize = src->streamSize.ToLE();
		break;

	case se32(CELL_JPGDEC_FILE):
		// Get file descriptor
		vm::var<be_t<u32>> fd;
		int ret = cellFsOpen(src->fileName, 0, fd.addr(), 0, 0);
		current_subHandle->fd = fd->ToLE();
		if (ret != CELL_OK) return CELL_JPGDEC_ERROR_OPEN_FILE;

		// Get size of file
		vm::var<CellFsStat> sb; // Alloc a CellFsStat struct
		ret = cellFsFstat(current_subHandle->fd, sb.addr());
		if (ret != CELL_OK) return ret;
		current_subHandle->fileSize = sb->st_size;	// Get CellFsStat.st_size
		break;
	}

	// From now, every u32 subHandle argument is a pointer to a CellJpgDecSubHandle struct.
	subHandle = cellJpgDec->GetNewId(current_subHandle);

	return CELL_OK;
}

int cellJpgDecClose(u32 mainHandle, u32 subHandle)
{
	cellJpgDec->Warning("cellJpgDecOpen(mainHandle=0x%x, subHandle=0x%x)",
		mainHandle, subHandle);

	CellJpgDecSubHandle* subHandle_data;
	if(!cellJpgDec->CheckId(subHandle, subHandle_data))
		return CELL_JPGDEC_ERROR_FATAL;

	cellFsClose(subHandle_data->fd);
	cellJpgDec->RemoveId(subHandle);

	return CELL_OK;
}

int cellJpgDecReadHeader(u32 mainHandle, u32 subHandle, mem_ptr_t<CellJpgDecInfo> info)
{
	cellJpgDec->Log("cellJpgDecReadHeader(mainHandle=0x%x, subHandle=0x%x, info_addr=0x%x)", mainHandle, subHandle, info.GetAddr());

	CellJpgDecSubHandle* subHandle_data;
	if(!cellJpgDec->CheckId(subHandle, subHandle_data))
		return CELL_JPGDEC_ERROR_FATAL;

	const u32& fd = subHandle_data->fd;
	const u64& fileSize = subHandle_data->fileSize;
	CellJpgDecInfo& current_info = subHandle_data->info;

	//Write the header to buffer
<<<<<<< HEAD
	MemoryAllocator<u8> buffer((u32)fileSize);
	MemoryAllocator<be_t<u64>> pos, nread;
=======
	vm::var<u8[]> buffer(fileSize);
	vm::var<be_t<u64>> pos, nread;
>>>>>>> 7411012d

	switch(subHandle_data->src.srcSelect.ToBE())
	{
	case se32(CELL_JPGDEC_BUFFER):
<<<<<<< HEAD
		memmove(Memory + buffer.GetAddr(), Memory + subHandle_data->src.streamPtr.ToLE(), buffer.GetSize());
		break;

	case se32(CELL_JPGDEC_FILE):
		cellFsLseek(fd, 0, CELL_SEEK_SET, pos.GetAddr());
		cellFsRead(fd, buffer.GetAddr(), buffer.GetSize(), nread.GetAddr());
=======
		if (!Memory.Copy(buffer.addr(), subHandle_data->src.streamPtr.ToLE(), buffer.size())) {
			cellJpgDec->Error("cellJpgDecReadHeader() failed ()");
			return CELL_EFAULT;
		}
		break;

	case se32(CELL_JPGDEC_FILE):
		cellFsLseek(fd, 0, CELL_SEEK_SET, pos.addr());
		cellFsRead(fd, buffer.addr(), buffer.size(), nread.addr());
>>>>>>> 7411012d
		break;
	}

	if (*buffer.To<u32>(0) != 0xE0FFD8FF || // Error: Not a valid SOI header
		*buffer.To<u32>(6) != 0x4649464A)   // Error: Not a valid JFIF string
	{
		return CELL_JPGDEC_ERROR_HEADER; 
	}

	u32 i = 4;
	
	if(i >= fileSize)
		return CELL_JPGDEC_ERROR_HEADER;

	u16 block_length = buffer[i] * 0xFF + buffer[i+1];

	while(true)
	{
		i += block_length;                                  // Increase the file index to get to the next block
		if (i >= fileSize ||                                // Check to protect against segmentation faults
			buffer[i] != 0xFF)                              // Check that we are truly at the start of another block
		{
			return CELL_JPGDEC_ERROR_HEADER;
		}

		if(buffer[i+1] == 0xC0)
			break;                                          // 0xFFC0 is the "Start of frame" marker which contains the file size

		i += 2;                                             // Skip the block marker
		block_length = buffer[i] * 0xFF + buffer[i+1];      // Go to the next block
	}

	current_info.imageWidth    = buffer[i+7]*0x100 + buffer[i+8];
	current_info.imageHeight   = buffer[i+5]*0x100 + buffer[i+6];
	current_info.numComponents = 3; // Unimplemented
	current_info.colorSpace    = CELL_JPG_RGB;

	*info = current_info;

	return CELL_OK;
}

int cellJpgDecDecodeData(u32 mainHandle, u32 subHandle, mem8_ptr_t data, const mem_ptr_t<CellJpgDecDataCtrlParam> dataCtrlParam, mem_ptr_t<CellJpgDecDataOutInfo> dataOutInfo)
{
	cellJpgDec->Log("cellJpgDecDecodeData(mainHandle=0x%x, subHandle=0x%x, data_addr=0x%x, dataCtrlParam_addr=0x%x, dataOutInfo_addr=0x%x)",
		mainHandle, subHandle, data.GetAddr(), dataCtrlParam.GetAddr(), dataOutInfo.GetAddr());

	dataOutInfo->status = CELL_JPGDEC_DEC_STATUS_STOP;
	CellJpgDecSubHandle* subHandle_data;
	if(!cellJpgDec->CheckId(subHandle, subHandle_data))
		return CELL_JPGDEC_ERROR_FATAL;

	const u32& fd = subHandle_data->fd;
	const u64& fileSize = subHandle_data->fileSize;
	const CellJpgDecOutParam& current_outParam = subHandle_data->outParam; 

	//Copy the JPG file to a buffer
<<<<<<< HEAD
	MemoryAllocator<unsigned char> jpg((u32)fileSize);
	MemoryAllocator<u64> pos, nread;
=======
	vm::var<unsigned char[]> jpg(fileSize);
	vm::var<u64> pos, nread;
>>>>>>> 7411012d

	switch(subHandle_data->src.srcSelect.ToBE())
	{
	case se32(CELL_JPGDEC_BUFFER):
<<<<<<< HEAD
		memmove(Memory + jpg.GetAddr(), Memory + subHandle_data->src.streamPtr.ToLE(), jpg.GetSize());
		break;

	case se32(CELL_JPGDEC_FILE):
		cellFsLseek(fd, 0, CELL_SEEK_SET, pos.GetAddr());
		cellFsRead(fd, jpg.GetAddr(), jpg.GetSize(), nread.GetAddr());
=======
		if (!Memory.Copy(jpg.addr(), subHandle_data->src.streamPtr.ToLE(), jpg.size())) {
			cellJpgDec->Error("cellJpgDecDecodeData() failed (I)");
			return CELL_EFAULT;
		}
		break;

	case se32(CELL_JPGDEC_FILE):
		cellFsLseek(fd, 0, CELL_SEEK_SET, pos.addr());
		cellFsRead(fd, jpg.addr(), jpg.size(), nread.addr());
>>>>>>> 7411012d
		break;
	}

	//Decode JPG file. (TODO: Is there any faster alternative? Can we do it without external libraries?)
	int width, height, actual_components;
	auto image = std::unique_ptr<unsigned char,decltype(&::free)>
		(
<<<<<<< HEAD
			stbi_load_from_memory(jpg.GetPtr(), (s32)fileSize, &width, &height, &actual_components, 4),
=======
			stbi_load_from_memory(jpg.ptr(), fileSize, &width, &height, &actual_components, 4),
>>>>>>> 7411012d
			&::free
		);

	if (!image)
		return CELL_JPGDEC_ERROR_STREAM_FORMAT;

	const bool flip = current_outParam.outputMode == CELL_JPGDEC_BOTTOM_TO_TOP;
	const int bytesPerLine = (u32)dataCtrlParam->outputBytesPerLine;
	size_t image_size = width * height;

	switch((u32)current_outParam.outputColorSpace)
	{
	case CELL_JPG_RGB:
	case CELL_JPG_RGBA:
	{
		const char nComponents = current_outParam.outputColorSpace == CELL_JPG_RGBA ? 4 : 3;
		image_size *= nComponents;
		if (bytesPerLine > width * nComponents || flip) //check if we need padding
		{
			const int linesize = std::min(bytesPerLine, width * nComponents);
			for (int i = 0; i < height; i++)
			{
				const int dstOffset = i * bytesPerLine;
				const int srcOffset = width * nComponents * (flip ? height - i - 1 : i);
				memcpy(Memory + (data.GetAddr() + dstOffset), &image.get()[srcOffset], linesize);
			}
		}
		else
		{
			memcpy(Memory + data.GetAddr(), image.get(), image_size);
		}
	}
	break;

	case CELL_JPG_ARGB:
	{
		const int nComponents = 4;
		image_size *= nComponents;
		if (bytesPerLine > width * nComponents || flip) //check if we need padding
		{
			//TODO: Find out if we can't do padding without an extra copy
			const int linesize = std::min(bytesPerLine, width * nComponents);
			char *output = (char *) malloc(linesize);
			for (int i = 0; i < height; i++)
			{
				const int dstOffset = i * bytesPerLine;
				const int srcOffset = width * nComponents * (flip ? height - i - 1 : i);
				for (int j = 0; j < linesize; j += nComponents)
				{
					output[j + 0] = image.get()[srcOffset + j + 3];
					output[j + 1] = image.get()[srcOffset + j + 0];
					output[j + 2] = image.get()[srcOffset + j + 1];
					output[j + 3] = image.get()[srcOffset + j + 2];
				}
				memcpy(Memory + (data.GetAddr() + dstOffset), output, linesize);
			}
			free(output);
		}
		else
		{
			uint* dest = (uint*)new char[image_size];
			uint* source_current = (uint*)&(image.get()[0]);
			uint* dest_current = dest;
			for (uint i = 0; i < image_size / nComponents; i++) 
			{
				uint val = *source_current;
				*dest_current = (val >> 24) | (val << 8); // set alpha (A8) as leftmost byte
				source_current++;
				dest_current++;
			}
			// NOTE: AppendRawBytes has diff side-effect vs Memory.CopyFromReal
			data.AppendRawBytes((u8*)dest, image_size); 
			delete[] dest;
		}
	}
	break;

	case CELL_JPG_GRAYSCALE:
	case CELL_JPG_YCbCr:
	case CELL_JPG_UPSAMPLE_ONLY:
	case CELL_JPG_GRAYSCALE_TO_ALPHA_RGBA:
	case CELL_JPG_GRAYSCALE_TO_ALPHA_ARGB:
		cellJpgDec->Error("cellJpgDecDecodeData: Unsupported color space (%d)", current_outParam.outputColorSpace.ToLE());
	break;

	default:
		return CELL_JPGDEC_ERROR_ARG;
	}

	dataOutInfo->status = CELL_JPGDEC_DEC_STATUS_FINISH;

	if(dataCtrlParam->outputBytesPerLine)
		dataOutInfo->outputLines = (u32)(image_size / dataCtrlParam->outputBytesPerLine);

	return CELL_OK;
}

int cellJpgDecSetParameter(u32 mainHandle, u32 subHandle, const mem_ptr_t<CellJpgDecInParam> inParam, mem_ptr_t<CellJpgDecOutParam> outParam)
{
	cellJpgDec->Log("cellJpgDecSetParameter(mainHandle=0x%x, subHandle=0x%x, inParam_addr=0x%x, outParam_addr=0x%x)",
		mainHandle, subHandle, inParam.GetAddr(), outParam.GetAddr());

	CellJpgDecSubHandle* subHandle_data;
	if(!cellJpgDec->CheckId(subHandle, subHandle_data))
		return CELL_JPGDEC_ERROR_FATAL;

	CellJpgDecInfo& current_info = subHandle_data->info;
	CellJpgDecOutParam& current_outParam = subHandle_data->outParam;

	current_outParam.outputWidthByte  = (current_info.imageWidth * current_info.numComponents);
	current_outParam.outputWidth      = current_info.imageWidth;
	current_outParam.outputHeight     = current_info.imageHeight;
	current_outParam.outputColorSpace = inParam->outputColorSpace;

	switch ((u32)current_outParam.outputColorSpace)
	{
	case CELL_JPG_GRAYSCALE:               current_outParam.outputComponents = 1; break;

	case CELL_JPG_RGB:
	case CELL_JPG_YCbCr:                   current_outParam.outputComponents = 3; break;

	case CELL_JPG_UPSAMPLE_ONLY:           current_outParam.outputComponents = current_info.numComponents; break;

	case CELL_JPG_RGBA:
	case CELL_JPG_ARGB:
	case CELL_JPG_GRAYSCALE_TO_ALPHA_RGBA:
	case CELL_JPG_GRAYSCALE_TO_ALPHA_ARGB: current_outParam.outputComponents = 4; break;

	default: return CELL_JPGDEC_ERROR_ARG; // Not supported color space
	}

	current_outParam.outputMode     = inParam->outputMode;
	current_outParam.downScale      = inParam->downScale;
	current_outParam.useMemorySpace = 0; // Unimplemented

	*outParam = current_outParam;

	return CELL_OK;
}


void cellJpgDec_init()
{
	cellJpgDec->AddFunc(0xa7978f59, cellJpgDecCreate);
	cellJpgDec->AddFunc(0x8b300f66, cellJpgDecExtCreate);
	cellJpgDec->AddFunc(0x976ca5c2, cellJpgDecOpen);
	cellJpgDec->AddFunc(0x6d9ebccf, cellJpgDecReadHeader);
	cellJpgDec->AddFunc(0xe08f3910, cellJpgDecSetParameter);
	cellJpgDec->AddFunc(0xaf8bb012, cellJpgDecDecodeData);
	cellJpgDec->AddFunc(0x9338a07a, cellJpgDecClose);
	cellJpgDec->AddFunc(0xd8ea91f8, cellJpgDecDestroy);

	/*cellJpgDec->AddFunc(0xa9f703e3, cellJpgDecExtOpen);
	cellJpgDec->AddFunc(0xb91eb3d2, cellJpgDecExtReadHeader);
	cellJpgDec->AddFunc(0x65cbbb16, cellJpgDecExtSetParameter);
	cellJpgDec->AddFunc(0x716f8792, cellJpgDecExtDecodeData);*/
}<|MERGE_RESOLUTION|>--- conflicted
+++ resolved
@@ -93,35 +93,18 @@
 	CellJpgDecInfo& current_info = subHandle_data->info;
 
 	//Write the header to buffer
-<<<<<<< HEAD
-	MemoryAllocator<u8> buffer((u32)fileSize);
-	MemoryAllocator<be_t<u64>> pos, nread;
-=======
-	vm::var<u8[]> buffer(fileSize);
+	vm::var<u8[]> buffer((u32)fileSize);
 	vm::var<be_t<u64>> pos, nread;
->>>>>>> 7411012d
 
 	switch(subHandle_data->src.srcSelect.ToBE())
 	{
 	case se32(CELL_JPGDEC_BUFFER):
-<<<<<<< HEAD
-		memmove(Memory + buffer.GetAddr(), Memory + subHandle_data->src.streamPtr.ToLE(), buffer.GetSize());
-		break;
-
-	case se32(CELL_JPGDEC_FILE):
-		cellFsLseek(fd, 0, CELL_SEEK_SET, pos.GetAddr());
-		cellFsRead(fd, buffer.GetAddr(), buffer.GetSize(), nread.GetAddr());
-=======
-		if (!Memory.Copy(buffer.addr(), subHandle_data->src.streamPtr.ToLE(), buffer.size())) {
-			cellJpgDec->Error("cellJpgDecReadHeader() failed ()");
-			return CELL_EFAULT;
-		}
+		memmove(Memory + buffer.addr(), Memory + subHandle_data->src.streamPtr.ToLE(), buffer.size());
 		break;
 
 	case se32(CELL_JPGDEC_FILE):
 		cellFsLseek(fd, 0, CELL_SEEK_SET, pos.addr());
 		cellFsRead(fd, buffer.addr(), buffer.size(), nread.addr());
->>>>>>> 7411012d
 		break;
 	}
 
@@ -179,35 +162,18 @@
 	const CellJpgDecOutParam& current_outParam = subHandle_data->outParam; 
 
 	//Copy the JPG file to a buffer
-<<<<<<< HEAD
-	MemoryAllocator<unsigned char> jpg((u32)fileSize);
-	MemoryAllocator<u64> pos, nread;
-=======
-	vm::var<unsigned char[]> jpg(fileSize);
+	vm::var<unsigned char[]> jpg((u32)fileSize);
 	vm::var<u64> pos, nread;
->>>>>>> 7411012d
 
 	switch(subHandle_data->src.srcSelect.ToBE())
 	{
 	case se32(CELL_JPGDEC_BUFFER):
-<<<<<<< HEAD
-		memmove(Memory + jpg.GetAddr(), Memory + subHandle_data->src.streamPtr.ToLE(), jpg.GetSize());
-		break;
-
-	case se32(CELL_JPGDEC_FILE):
-		cellFsLseek(fd, 0, CELL_SEEK_SET, pos.GetAddr());
-		cellFsRead(fd, jpg.GetAddr(), jpg.GetSize(), nread.GetAddr());
-=======
-		if (!Memory.Copy(jpg.addr(), subHandle_data->src.streamPtr.ToLE(), jpg.size())) {
-			cellJpgDec->Error("cellJpgDecDecodeData() failed (I)");
-			return CELL_EFAULT;
-		}
+		memmove(Memory + jpg.addr(), Memory + subHandle_data->src.streamPtr.ToLE(), jpg.size());
 		break;
 
 	case se32(CELL_JPGDEC_FILE):
 		cellFsLseek(fd, 0, CELL_SEEK_SET, pos.addr());
 		cellFsRead(fd, jpg.addr(), jpg.size(), nread.addr());
->>>>>>> 7411012d
 		break;
 	}
 
@@ -215,11 +181,7 @@
 	int width, height, actual_components;
 	auto image = std::unique_ptr<unsigned char,decltype(&::free)>
 		(
-<<<<<<< HEAD
-			stbi_load_from_memory(jpg.GetPtr(), (s32)fileSize, &width, &height, &actual_components, 4),
-=======
-			stbi_load_from_memory(jpg.ptr(), fileSize, &width, &height, &actual_components, 4),
->>>>>>> 7411012d
+			stbi_load_from_memory(jpg.ptr(), (s32)fileSize, &width, &height, &actual_components, 4),
 			&::free
 		);
 
