#include "stdafx.h"
#include "Modules.h"
#include "Emu/SysCalls/SysCalls.h"
#include "Emu/SysCalls/SC_FUNC.h"

extern ArrayF<SFunc> g_static_funcs_list;

void StaticAnalyse(void* ptr, u32 size, u32 base)
{
	u32* data = (u32*)ptr; size /= 4;

<<<<<<< HEAD
=======
	if(!Ini.HLEHookStFunc.GetValue())
		return;

>>>>>>> a7fbd5c9
	// TODO: optimize search
	for (u32 i = 0; i < size; i++)
	{
		for (u32 j = 0; j < g_static_funcs_list.GetCount(); j++)
		{
			if ((data[i] & g_static_funcs_list[j].ops[0].mask) == g_static_funcs_list[j].ops[0].crc)
			{
				bool found = true;
				u32 can_skip = 0;
				for (u32 k = i, x = 0; x + 1 <= g_static_funcs_list[j].ops.GetCount(); k++, x++)
				{
					if (k >= size)
					{
						found = false;
						break;
					}

					// skip NOP
					if (data[k] == se32(0x60000000)) 
					{
						x--;
						continue;
					}

					const u32 mask = g_static_funcs_list[j].ops[x].mask;
					const u32 crc = g_static_funcs_list[j].ops[x].crc;

					if (!mask)
					{
						// TODO: define syntax
						if (crc < 4) // skip various number of instructions that don't match next pattern entry
						{
							can_skip += crc;
							k--; // process this position again
						}
						else if (data[k] != crc) // skippable pattern ("optional" instruction), no mask allowed
						{
							k--;
							if (can_skip) // cannot define this behaviour properly
							{
								ConLog.Warning("StaticAnalyse(): can_skip = %d (unchanged)", can_skip);
							}
						}
						else
						{
							if (can_skip) // cannot define this behaviour properly
							{
								ConLog.Warning("StaticAnalyse(): can_skip = %d (set to 0)", can_skip);
								can_skip = 0;
							}
						}
					}
					else if ((data[k] & mask) != crc) // masked pattern
					{
						if (can_skip)
						{
							can_skip--;
						}
						else
						{
							found = false;
							break;
						}
					}
					else
					{
						can_skip = 0;
					}
				}
				if (found)
				{
					ConLog.Write("Function '%s' hooked (addr=0x%x)", wxString(g_static_funcs_list[j].name).wx_str(), i * 4 + base);
					g_static_funcs_list[j].found++;
					data[i+0] = re32(0x39600000 | j); // li r11, j
					data[i+1] = se32(0x44000003); // sc 3
					data[i+2] = se32(0x4e800020); // blr
					i += 2; // skip modified code
				}
			}
		}
	}

	// check function groups
	for (u32 i = 0; i < g_static_funcs_list.GetCount(); i++)
	{
		if (g_static_funcs_list[i].found) // start from some group
		{
			const u64 group = g_static_funcs_list[i].group;

			enum GroupSearchResult : u32
			{
				GSR_SUCCESS = 0, // every function from this group has been found once
				GSR_MISSING = 1, // (error) some function not found
				GSR_EXCESS = 2, // (error) some function found twice or more
			};
			u32 res = GSR_SUCCESS;

			// analyse
			for (u32 j = i; j < g_static_funcs_list.GetCount(); j++) if (g_static_funcs_list[j].group == group)
			{
				u32 count = g_static_funcs_list[j].found;

				if (count == 0) // not found
				{
					// check if this function has been found with different pattern
					for (u32 k = i; k < g_static_funcs_list.GetCount(); k++) if (g_static_funcs_list[k].group == group)
					{
						if (k != j && g_static_funcs_list[k].ptr == g_static_funcs_list[j].ptr)
						{
							count += g_static_funcs_list[k].found;
						}
					}
					if (count == 0)
					{
						res |= GSR_MISSING;
						ConLog.Error("Function '%s' not found", wxString(g_static_funcs_list[j].name).wx_str());
					}
					else if (count > 1)
					{
						res |= GSR_EXCESS;
					}
				}
				else if (count == 1) // found
				{
					// ensure that this function has NOT been found with different pattern
					for (u32 k = i; k < g_static_funcs_list.GetCount(); k++) if (g_static_funcs_list[k].group == group)
					{
						if (k != j && g_static_funcs_list[k].ptr == g_static_funcs_list[j].ptr)
						{
							if (g_static_funcs_list[k].found)
							{
								res |= GSR_EXCESS;
								ConLog.Error("Function '%s' hooked twice", wxString(g_static_funcs_list[j].name).wx_str());
							}
						}
					}
				}
				else
				{
					res |= GSR_EXCESS;
					ConLog.Error("Function '%s' hooked twice", wxString(g_static_funcs_list[j].name).wx_str());
				}
			}

			// clear data
			for (u32 j = i; j < g_static_funcs_list.GetCount(); j++)
			{
				if (g_static_funcs_list[j].group == group) g_static_funcs_list[j].found = 0;
			}

			char name[9] = "????????";

			*(u64*)name = group;

			if (res == GSR_SUCCESS)
			{
				ConLog.Success("Function group [%s] successfully hooked", wxString(name, 9).wx_str());
			}
			else
			{
				ConLog.Error("Function group [%s] failed:%s%s", wxString(name, 9).wx_str(),
					wxString(res & GSR_MISSING ? " missing;" : "").wx_str(),
					wxString(res & GSR_EXCESS ? " excess;" : "").wx_str());
			}
		}
	}
}

void StaticExecute(u32 code)
{
	if (code < g_static_funcs_list.GetCount())
	{
		(*g_static_funcs_list[code].func)();
	}
	else
	{
		ConLog.Error("StaticExecute(%d): unknown function or illegal opcode", code);
	}
}

void StaticFinalize()
{
	g_static_funcs_list.Clear();
}<|MERGE_RESOLUTION|>--- conflicted
+++ resolved
@@ -9,12 +9,9 @@
 {
 	u32* data = (u32*)ptr; size /= 4;
 
-<<<<<<< HEAD
-=======
 	if(!Ini.HLEHookStFunc.GetValue())
 		return;
 
->>>>>>> a7fbd5c9
 	// TODO: optimize search
 	for (u32 i = 0; i < size; i++)
 	{
