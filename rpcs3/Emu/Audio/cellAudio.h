--- conflicted
+++ resolved
@@ -1,28 +1,8 @@
 #pragma once
-
-extern u64 get_system_time();
 
 // Error codes
 enum
 {
-	//libaudio Error Codes
-<<<<<<< HEAD
-	CELL_AUDIO_ERROR_ALREADY_INIT				= 0x80310701,
-	CELL_AUDIO_ERROR_AUDIOSYSTEM				= 0x80310702,
-	CELL_AUDIO_ERROR_NOT_INIT					= 0x80310703,
-	CELL_AUDIO_ERROR_PARAM						= 0x80310704,
-	CELL_AUDIO_ERROR_PORT_FULL					= 0x80310705,
-	CELL_AUDIO_ERROR_PORT_ALREADY_RUN			= 0x80310706,
-	CELL_AUDIO_ERROR_PORT_NOT_OPEN				= 0x80310707,
-	CELL_AUDIO_ERROR_PORT_NOT_RUN				= 0x80310708,
-	CELL_AUDIO_ERROR_TRANS_EVENT				= 0x80310709,
-	CELL_AUDIO_ERROR_PORT_OPEN					= 0x8031070a,
-	CELL_AUDIO_ERROR_SHAREDMEMORY				= 0x8031070b,
-	CELL_AUDIO_ERROR_MUTEX						= 0x8031070c,
-	CELL_AUDIO_ERROR_EVENT_QUEUE				= 0x8031070d,
-	CELL_AUDIO_ERROR_AUDIOSYSTEM_NOT_FOUND		= 0x8031070e,
-	CELL_AUDIO_ERROR_TAG_NOT_FOUND				= 0x8031070f,
-=======
 	CELL_AUDIO_ERROR_ALREADY_INIT               = 0x80310701,
 	CELL_AUDIO_ERROR_AUDIOSYSTEM                = 0x80310702,
 	CELL_AUDIO_ERROR_NOT_INIT                   = 0x80310703,
@@ -38,30 +18,6 @@
 	CELL_AUDIO_ERROR_EVENT_QUEUE                = 0x8031070d,
 	CELL_AUDIO_ERROR_AUDIOSYSTEM_NOT_FOUND      = 0x8031070e,
 	CELL_AUDIO_ERROR_TAG_NOT_FOUND              = 0x8031070f,
-
-	//libsnd3 Error Codes
-	CELL_SND3_ERROR_PARAM                       = 0x80310301,
-	CELL_SND3_ERROR_CREATE_MUTEX                = 0x80310302,
-	CELL_SND3_ERROR_SYNTH                       = 0x80310303,
-	CELL_SND3_ERROR_ALREADY                     = 0x80310304,
-	CELL_SND3_ERROR_NOTINIT                     = 0x80310305,
-	CELL_SND3_ERROR_SMFFULL                     = 0x80310306,
-	CELL_SND3_ERROR_HD3ID                       = 0x80310307,
-	CELL_SND3_ERROR_SMF                         = 0x80310308,
-	CELL_SND3_ERROR_SMFCTX                      = 0x80310309,
-	CELL_SND3_ERROR_FORMAT                      = 0x8031030a,
-	CELL_SND3_ERROR_SMFID                       = 0x8031030b,
-	CELL_SND3_ERROR_SOUNDDATAFULL               = 0x8031030c,
-	CELL_SND3_ERROR_VOICENUM                    = 0x8031030d,
-	CELL_SND3_ERROR_RESERVEDVOICE               = 0x8031030e,
-	CELL_SND3_ERROR_REQUESTQUEFULL              = 0x8031030f,
-	CELL_SND3_ERROR_OUTPUTMODE                  = 0x80310310,
-
-	//libsynt2 Error Codes
-	CELL_SOUND_SYNTH2_ERROR_FATAL               = 0x80310201,
-	CELL_SOUND_SYNTH2_ERROR_INVALID_PARAMETER   = 0x80310202,
-	CELL_SOUND_SYNTH2_ERROR_ALREADY_INITIALIZED = 0x80310203,
->>>>>>> dcb9d53e
 };
 
 // constants
