#include "stdafx.h"
#include "RSXThread.h"

#define ARGS(x) (Memory.Read32(Memory.RSXIOMem.GetStartAddr() + re(m_ctrl->get) + (4*(x+1))))

u32 methodRegisters[0xffff];

u32 GetAddress(u32 offset, u8 location)
{
	switch(location)
	{
	case CELL_GCM_LOCATION_LOCAL: return Memory.RSXFBMem.GetStartAddr() + offset;
	case CELL_GCM_LOCATION_MAIN: return Memory.RSXIOMem.getRealAddr(Memory.RSXIOMem.GetStartAddr() + offset);
	}

	ConLog.Error("GetAddress(offset=0x%x, location=0x%x)", location);
	assert(0);
	return 0;
}

RSXVertexData::RSXVertexData()
	: frequency(0)
	, stride(0)
	, size(0)
	, type(0)
	, addr(0)
	, data()
{
}

void RSXVertexData::Reset()
{
	frequency = 0;
	stride = 0;
	size = 0;
	type = 0;
	addr = 0;
	data.ClearF();
}

void RSXVertexData::Load(u32 start, u32 count)
{
	if(!addr) return;

	const u32 tsize = GetTypeSize();

	data.SetCount((start + count) * tsize * size);

	for(u32 i=start; i<start + count; ++i)
	{
		const u8* src = Memory.GetMemFromAddr(addr) + stride * i;
		u8* dst = &data[i * tsize * size];

		switch(tsize)
		{
		case 1:
		{
			memcpy(dst, src, size);
		}
		break;

		case 2:
		{
			const u16* c_src = (const u16*)src;
			u16* c_dst = (u16*)dst;
			for(u32 j=0; j<size; ++j) *c_dst++ = re(*c_src++);
		}
		break;

		case 4:
		{
			const u32* c_src = (const u32*)src;
			u32* c_dst = (u32*)dst;
			for(u32 j=0; j<size; ++j) *c_dst++ = re(*c_src++);
		}
		break;
		}
	}
}

u32 RSXVertexData::GetTypeSize()
{
	switch (type)
	{
	case 1: return 2;
	case 2: return 4;
	case 3: return 2;
	case 4: return 1;
	case 5: return 2;
	case 7: return 1;
	}

	ConLog.Error("Bad vertex data type! %d", type);
	return 1;
}

#define CMD_DEBUG 0

#if	CMD_DEBUG
	#define CMD_LOG ConLog.Write
#else
	#define CMD_LOG(...)
#endif

#define case_16(a, m) \
	case a + m: \
	case a + m * 2: \
	case a + m * 3: \
	case a + m * 4: \
	case a + m * 5: \
	case a + m * 6: \
	case a + m * 7: \
	case a + m * 8: \
	case a + m * 9: \
	case a + m * 10: \
	case a + m * 11: \
	case a + m * 12: \
	case a + m * 13: \
	case a + m * 14: \
	case a + m * 15: \
	index = (cmd - a) / m; \
	case a \

#define case_32(a, m) \
	case a + m: \
	case a + m * 2: \
	case a + m * 3: \
	case a + m * 4: \
	case a + m * 5: \
	case a + m * 6: \
	case a + m * 7: \
	case a + m * 8: \
	case a + m * 9: \
	case a + m * 10: \
	case a + m * 11: \
	case a + m * 12: \
	case a + m * 13: \
	case a + m * 14: \
	case a + m * 15: \
	case a + m * 16: \
	case a + m * 17: \
	case a + m * 18: \
	case a + m * 19: \
	case a + m * 20: \
	case a + m * 21: \
	case a + m * 22: \
	case a + m * 23: \
	case a + m * 24: \
	case a + m * 25: \
	case a + m * 26: \
	case a + m * 27: \
	case a + m * 28: \
	case a + m * 29: \
	case a + m * 30: \
	case a + m * 31: \
	index = (cmd - a) / m; \
	case a \

void RSXThread::DoCmd(const u32 fcmd, const u32 cmd, mem32_ptr_t& args, const u32 count)
{
#if	CMD_DEBUG
		wxString debug = GetMethodName(cmd);
		debug += "(";
		for(u32 i=0; i<count; ++i) debug += (i ? ", " : "") + wxString::Format("0x%x", ARGS(i));
		debug += ")";
		ConLog.Write(debug);
#endif

	u32 index = 0;

	//static u32 draw_array_count = 0;

	switch(cmd)
	{
	case 0x3fead:
		//if(cmd == 0xfeadffff)
		{
			Flip();

			m_gcm_current_buffer = ARGS(0);
			m_read_buffer = true;
			m_flip_status = 0;

			if(m_flip_handler)
			{
				m_flip_handler.Handle(1, 0, 0);
				m_flip_handler.Branch(false);
			}

			//Emu.Pause();
		}
	break;

	case NV4097_NO_OPERATION:
	break;

	case NV406E_SET_REFERENCE:
		m_ctrl->ref = re32(ARGS(0));
	break;

	case_16(NV4097_SET_TEXTURE_OFFSET, 0x20):
	{
	}
	break;

	case_16(NV4097_SET_TEXTURE_CONTROL0, 0x20):
	{
	}
	break;
	
	case_16(NV4097_SET_VERTEX_DATA4UB_M, 4):
	{
		u32 v = ARGS(0);
		u8 v0 = v;
		u8 v1 = v >> 8;
		u8 v2 = v >> 16;
		u8 v3 = v >> 24;

		m_vertex_data[index].Reset();
		m_vertex_data[index].size = 4;
		m_vertex_data[index].type = 4;
		m_vertex_data[index].data.AddCpy(v0);
		m_vertex_data[index].data.AddCpy(v1);
		m_vertex_data[index].data.AddCpy(v2);
		m_vertex_data[index].data.AddCpy(v3);
		//ConLog.Warning("index = %d, v0 = 0x%x, v1 = 0x%x, v2 = 0x%x, v3 = 0x%x", index, v0, v1, v2, v3);
	}
	break;

	case_16(NV4097_SET_VERTEX_DATA2F_M, 8):
	{
		u32 a0 = ARGS(0);
		u32 a1 = ARGS(1);

		float v0 = (float&)a0;
		float v1 = (float&)a1;
		
		m_vertex_data[index].Reset();
		m_vertex_data[index].type = 2;
		m_vertex_data[index].size = 2;
		m_vertex_data[index].data.SetCount(sizeof(float) * 2);
		(float&)m_vertex_data[index].data[sizeof(float)*0] = v0;
		(float&)m_vertex_data[index].data[sizeof(float)*1] = v1;

		//ConLog.Warning("index = %d, v0 = %f, v1 = %f", index, v0, v1);
	}
	break;

	case_16(NV4097_SET_VERTEX_DATA4F_M, 16):
	{
		u32 a0 = ARGS(0);
		u32 a1 = ARGS(1);
		u32 a2 = ARGS(2);
		u32 a3 = ARGS(3);

		float v0 = (float&)a0;
		float v1 = (float&)a1;
		float v2 = (float&)a2;
		float v3 = (float&)a3;

		m_vertex_data[index].Reset();
		m_vertex_data[index].type = 2;
		m_vertex_data[index].size = 4;
		m_vertex_data[index].data.SetCount(sizeof(float) * 4);
		(float&)m_vertex_data[index].data[sizeof(float)*0] = v0;
		(float&)m_vertex_data[index].data[sizeof(float)*1] = v1;
		(float&)m_vertex_data[index].data[sizeof(float)*2] = v2;
		(float&)m_vertex_data[index].data[sizeof(float)*3] = v3;

		//ConLog.Warning("index = %d, v0 = %f, v1 = %f, v2 = %f, v3 = %f", index, v0, v1, v2, v3);
	}
	break;

	case_16(NV4097_SET_TEXTURE_CONTROL1, 0x20):
	{
	}
	break;

	case_16(NV4097_SET_TEXTURE_CONTROL3, 4):
	{
		RSXTexture& tex = m_textures[index];
		u32 a0 = ARGS(0);
		u32 pitch = a0 & 0xFFFFF;
		u16 depth = a0 >> 20;
		tex.SetControl3(pitch, depth);
	}
	break;

	case_16(NV4097_SET_TEXTURE_FILTER, 0x20):
	{
	}
	break;

	case_16(NV4097_SET_TEXTURE_ADDRESS, 0x20):
	{
	}
	break;

	case_16(NV4097_SET_TEX_COORD_CONTROL, 4):
		//TODO
	break;

	case_16(NV4097_SET_TEXTURE_IMAGE_RECT, 32):
	{
	}
	break;

	case NV4097_SET_SURFACE_FORMAT:
	{
		u32 a0 = ARGS(0);
		m_set_surface_format = true;
		m_surface_color_format = a0 & 0x1f;
		m_surface_depth_format = (a0 >> 5) & 0x7;
		m_surface_type = (a0 >> 8) & 0xf;
		m_surface_antialias = (a0 >> 12) & 0xf;
		m_surface_width = (a0 >> 16) & 0xff;
		m_surface_height = (a0 >> 24) & 0xff;
		m_surface_pitch_a = ARGS(1);
		m_surface_offset_a = ARGS(2);
		m_surface_offset_z = ARGS(3);
		m_surface_offset_b = ARGS(4);
		m_surface_pitch_b = ARGS(5);

		gcmBuffer* buffers = (gcmBuffer*)Memory.GetMemFromAddr(m_gcm_buffers_addr);
		m_width = re(buffers[m_gcm_current_buffer].width);
		m_height = re(buffers[m_gcm_current_buffer].height);
	}
	break;

	case NV4097_SET_COLOR_MASK_MRT:
	{
		if(ARGS(0)) ConLog.Warning("NV4097_SET_COLOR_MASK_MRT: %x", ARGS(0));
	}
	break;

	case NV4097_SET_BLEND_ENABLE_MRT:
	{
		if(ARGS(0)) ConLog.Warning("NV4097_SET_BLEND_ENABLE_MRT: %x", ARGS(0));
	}
	break;

	case NV4097_SET_COLOR_MASK:
	{
		const u32 flags = ARGS(0);

		m_set_color_mask = true;
		m_color_mask_a = flags & 0x1000000 ? true : false;
		m_color_mask_r = flags & 0x0010000 ? true : false;
		m_color_mask_g = flags & 0x0000100 ? true : false;
		m_color_mask_b = flags & 0x0000001 ? true : false;
	}
	break;

	case NV4097_SET_ALPHA_TEST_ENABLE:
		m_set_alpha_test = ARGS(0) ? true : false;
	break;

	case NV4097_SET_BLEND_ENABLE:
		m_set_blend = ARGS(0) ? true : false;
	break;

	case NV4097_SET_DEPTH_BOUNDS_TEST_ENABLE:
		m_set_depth_bounds_test = ARGS(0) ? true : false;
	break;

	case NV4097_SET_DEPTH_BOUNDS_MIN:
	{
		m_set_depth_bounds = true;
		const u32 depth_bounds_min = ARGS(0);
		m_depth_bounds_min = (float&)depth_bounds_min;
		if (count > 1)
		{
			const u32 depth_bounds_max = ARGS(1);
			m_depth_bounds_max = (float&)depth_bounds_max;
		}
	}
	break;

	case NV4097_SET_ALPHA_FUNC:
		m_set_alpha_func = true;
		m_alpha_func = ARGS(0);

		if(count >= 2)
		{
			m_set_alpha_ref = true;
			m_alpha_ref = ARGS(1);
		}
	break;

	case NV4097_SET_ALPHA_REF:
		m_set_alpha_ref = true;
		m_alpha_ref = ARGS(0);
	break;

	case NV4097_SET_CULL_FACE:
		m_set_cull_face = true;
		m_cull_face = ARGS(0);
	break;

	case NV4097_SET_VIEWPORT_VERTICAL:
	{
		m_set_viewport_vertical = true;
		m_viewport_y = ARGS(0) & 0xffff;
		m_viewport_h = ARGS(0) >> 16;
	}
	break;

	case NV4097_SET_VIEWPORT_HORIZONTAL:
	{
		m_set_viewport_horizontal = true;
		m_viewport_x = ARGS(0) & 0xffff;
		m_viewport_w = ARGS(0) >> 16;

		if(count == 2)
		{
			m_set_viewport_vertical = true;
			m_viewport_y = ARGS(1) & 0xffff;
			m_viewport_h = ARGS(1) >> 16;
		}

		CMD_LOG("x=%d, y=%d, w=%d, h=%d", m_viewport_x, m_viewport_y, m_viewport_w, m_viewport_h);
	}
	break;

	case NV4097_SET_CLIP_MIN:
	{
		const u32 clip_min = ARGS(0);
		const u32 clip_max = ARGS(1);

		m_set_clip = true;
		m_clip_min = (float&)clip_min;
		m_clip_max = (float&)clip_max;

		CMD_LOG("clip_min=%.01f, clip_max=%.01f", m_clip_min, m_clip_max);
	}
	break;

	case NV4097_SET_DEPTH_FUNC:
		m_set_depth_func = true;
		m_depth_func = ARGS(0);
	break;

	case NV4097_SET_DEPTH_TEST_ENABLE:
		m_depth_test_enable = ARGS(0) ? true : false;
	break;

	case NV4097_SET_FRONT_POLYGON_MODE:
		m_set_front_polygon_mode = true;
		m_front_polygon_mode = ARGS(0);
	break;

	case NV4097_CLEAR_ZCULL_SURFACE:
	{
		u32 a0 = ARGS(0);

		if(a0 & 0x01) m_clear_surface_z = m_clear_z;
		if(a0 & 0x02) m_clear_surface_s = m_clear_s;

		m_clear_surface_mask |= a0 & 0x3;
	}
	break;

	case NV4097_CLEAR_SURFACE:
	{
		u32 a0 = ARGS(0);

		if(a0 & 0x01) m_clear_surface_z = m_clear_z;
		if(a0 & 0x02) m_clear_surface_s = m_clear_s;
		if(a0 & 0x10) m_clear_surface_color_r = m_clear_color_r;
		if(a0 & 0x20) m_clear_surface_color_g = m_clear_color_g;
		if(a0 & 0x40) m_clear_surface_color_b = m_clear_color_b;
		if(a0 & 0x80) m_clear_surface_color_a = m_clear_color_a;

		m_clear_surface_mask |= a0;
	}
	break;

	case NV4097_SET_BLEND_FUNC_SFACTOR:
	{
		m_set_blend_sfactor = true;
		m_blend_sfactor_rgb = ARGS(0) & 0xffff;
		m_blend_sfactor_alpha = ARGS(0) >> 16;

		if(count >= 2)
		{
			m_set_blend_dfactor = true;
			m_blend_dfactor_rgb = ARGS(1) & 0xffff;
			m_blend_dfactor_alpha = ARGS(1) >> 16;
		}
	}
	break;

	case NV4097_SET_BLEND_FUNC_DFACTOR:
	{
		m_set_blend_dfactor = true;
		m_blend_dfactor_rgb = ARGS(0) & 0xffff;
		m_blend_dfactor_alpha = ARGS(0) >> 16;
	}
	break;

	case_16(NV4097_SET_VERTEX_DATA_ARRAY_OFFSET, 4):
	{
		const u32 addr = GetAddress(ARGS(0) & 0x7fffffff, ARGS(0) >> 31);
		CMD_LOG("num=%d, addr=0x%x", index, addr);
		m_vertex_data[index].addr = addr;
		m_vertex_data[index].data.ClearF();
	}
	break;

	case_16(NV4097_SET_VERTEX_DATA_ARRAY_FORMAT, 4):
	{
		u32 a0 = ARGS(0);
		const u16 frequency = a0 >> 16;
		const u8 stride = (a0 >> 8) & 0xff;
		const u8 size = (a0 >> 4) & 0xf;
		const u8 type = a0 & 0xf;

		CMD_LOG("index=%d, frequency=%d, stride=%d, size=%d, type=%d",
			index, frequency, stride, size, type);

		RSXVertexData& cv = m_vertex_data[index];
		cv.frequency = frequency;
		cv.stride = stride;
		cv.size = size;
		cv.type = type;
	}
	break;

	case NV4097_DRAW_ARRAYS:
	{
		for(u32 c=0; c<count; ++c)
		{
			u32 ac = ARGS(c);
			const u32 first = ac & 0xffffff;
			const u32 _count = (ac >> 24) + 1;

			//ConLog.Warning("NV4097_DRAW_ARRAYS: %d - %d", first, _count);

			LoadVertexData(first, _count);

			if(first < m_draw_array_first) m_draw_array_first = first;
			m_draw_array_count += _count;
		}
	}
	break;

	case NV4097_SET_INDEX_ARRAY_ADDRESS:
	{
		m_indexed_array.m_addr = GetAddress(ARGS(0), ARGS(1) & 0xf);
		m_indexed_array.m_type = ARGS(1) >> 4;
	}
	break;

	case NV4097_DRAW_INDEX_ARRAY:
	{
		for(u32 c=0; c<count; ++c)
		{
			const u32 first = ARGS(c) & 0xffffff;
			const u32 _count = (ARGS(c) >> 24) + 1;

			if(first < m_indexed_array.m_first) m_indexed_array.m_first = first;

			for(u32 i=first; i<_count; ++i)
			{
				u32 index;
				switch(m_indexed_array.m_type)
				{
					case 0:
					{
						int pos = m_indexed_array.m_data.GetCount();
						m_indexed_array.m_data.InsertRoomEnd(4);
						index = Memory.Read32(m_indexed_array.m_addr + i * 4);
						*(u32*)&m_indexed_array.m_data[pos] = index;
						//ConLog.Warning("index 4: %d", *(u32*)&m_indexed_array.m_data[pos]);
					}
					break;

					case 1:
					{
						int pos = m_indexed_array.m_data.GetCount();
						m_indexed_array.m_data.InsertRoomEnd(2);
						index = Memory.Read16(m_indexed_array.m_addr + i * 2);
						//ConLog.Warning("index 2: %d", index);
						*(u16*)&m_indexed_array.m_data[pos] = index;
					}
					break;
				}

				if(index < m_indexed_array.index_min) m_indexed_array.index_min = index;
				if(index > m_indexed_array.index_max) m_indexed_array.index_max = index;
			}

			m_indexed_array.m_count += _count;
		}
	}
	break;

	case NV4097_SET_BEGIN_END:
	{
		u32 a0 = ARGS(0);

		//ConLog.Warning("NV4097_SET_BEGIN_END: %x", a0);

		m_read_buffer = false;

		if(a0)
		{
			Begin(a0);
		}
		else
		{
			End();
		}
	}
	break;

	case NV4097_SET_COLOR_CLEAR_VALUE:
	{
		const u32 color = ARGS(0);
		m_clear_color_a = (color >> 24) & 0xff;
		m_clear_color_r = (color >> 16) & 0xff;
		m_clear_color_g = (color >> 8) & 0xff;
		m_clear_color_b = color & 0xff;
	}
	break;

	case NV4097_SET_SHADER_PROGRAM:
	{
		m_cur_shader_prog = &m_shader_progs[m_cur_shader_prog_num++];
		u32 a0 = ARGS(0);
		m_cur_shader_prog->offset = a0 & ~0x3;
		m_cur_shader_prog->addr = GetAddress(m_cur_shader_prog->offset, (a0 & 0x3) - 1);
		m_cur_shader_prog->ctrl = 0x40;
	}
	break;

	case NV4097_SET_VERTEX_ATTRIB_OUTPUT_MASK:
	{
		//VertexData[0].prog.attributeOutputMask = ARGS(0);
		//FragmentData.prog.attributeInputMask = ARGS(0)/* & ~0x20*/;
	}
	break;

	case NV4097_SET_SHADER_CONTROL:
	{
		if(!m_cur_shader_prog)
		{
			ConLog.Error("NV4097_SET_SHADER_CONTROL: m_cur_shader_prog == NULL");
			break;
		}

		m_cur_shader_prog->ctrl = ARGS(0);
	}
	break;

	case NV4097_SET_TRANSFORM_PROGRAM_LOAD:
	{
		//ConLog.Warning("NV4097_SET_TRANSFORM_PROGRAM_LOAD: prog = %d", ARGS(0));

		m_cur_vertex_prog = &m_vertex_progs[ARGS(0)];
		m_cur_vertex_prog->data.Clear();

		if(count == 2)
		{
			const u32 start = ARGS(1);
			if(start)
				ConLog.Warning("NV4097_SET_TRANSFORM_PROGRAM_LOAD: start = %d", start);
		}
	}
	break;

	case_32(NV4097_SET_TRANSFORM_PROGRAM, 4):
	{
		//ConLog.Warning("NV4097_SET_TRANSFORM_PROGRAM[%d](%d)", index, count);

		if(!m_cur_vertex_prog)
		{
			ConLog.Warning("NV4097_SET_TRANSFORM_PROGRAM: m_cur_vertex_prog == NULL");
			break;
		}

		for(u32 i=0; i<count; ++i) m_cur_vertex_prog->data.AddCpy(ARGS(i));
	}
	break;

	case NV4097_SET_TRANSFORM_TIMEOUT:

		if(!m_cur_vertex_prog)
		{
			ConLog.Warning("NV4097_SET_TRANSFORM_TIMEOUT: m_cur_vertex_prog == NULL");
			break;
		}

		//m_cur_vertex_prog->Decompile();
	break;

	case NV4097_SET_VERTEX_ATTRIB_INPUT_MASK:
		//VertexData[0].prog.attributeInputMask = ARGS(0);
	break;

	case NV4097_INVALIDATE_VERTEX_CACHE_FILE:
	break;

	case NV4097_SET_TRANSFORM_CONSTANT_LOAD:
	{
		if((count - 1) % 4)
		{
			CMD_LOG("NV4097_SET_TRANSFORM_CONSTANT_LOAD [%d]", count);
			break;
		}

		for(u32 id = ARGS(0), i = 1; i<count; ++id)
		{
			const u32 x = ARGS(i); i++;
			const u32 y = ARGS(i); i++;
			const u32 z = ARGS(i); i++;
			const u32 w = ARGS(i); i++;

			RSXTransformConstant c(id, (float&)x, (float&)y, (float&)z, (float&)w);

			CMD_LOG("SET_TRANSFORM_CONSTANT_LOAD[%d : %d] = (%f, %f, %f, %f)", i, id, c.x, c.y, c.z, c.w);
			m_transform_constants.AddCpy(c);
		}
	}
	break;

	case NV4097_SET_LOGIC_OP_ENABLE:
		m_set_logic_op = ARGS(0) ? true : false;
	break;

	case NV4097_SET_CULL_FACE_ENABLE:
		m_set_cull_face_enable = ARGS(0) ? true : false;
	break;

	case NV4097_SET_DITHER_ENABLE:
		m_set_dither = ARGS(0) ? true : false;
	break;

	case NV4097_SET_STENCIL_TEST_ENABLE:
		m_set_stencil_test = ARGS(0) ? true : false;
	break;

	case NV4097_SET_STENCIL_MASK:
		m_set_stencil_mask = true;
		m_stencil_mask = ARGS(0);
	break;

	case NV4097_SET_STENCIL_FUNC:
		m_set_stencil_func = true;
		m_stencil_func = ARGS(0);
		if(count >= 2)
		{
			m_set_stencil_func_ref = true;
			m_stencil_func_ref = ARGS(1);

			if(count >= 3)
			{
				m_set_stencil_func_mask = true;
				m_stencil_func_mask = ARGS(2);
			}
		}
	break;

	case NV4097_SET_STENCIL_FUNC_REF:
		m_set_stencil_func_ref = true;
		m_stencil_func_ref = ARGS(0);
	break;

	case NV4097_SET_STENCIL_FUNC_MASK:
		m_set_stencil_func_mask = true;
		m_stencil_func_mask = ARGS(0);
	break;

	case NV4097_SET_STENCIL_OP_FAIL:
		m_set_stencil_fail = true;
		m_stencil_fail = ARGS(0);
		if(count >= 2)
		{
			m_set_stencil_zfail = true;
			m_stencil_zfail = ARGS(1);

			if(count >= 3)
			{
				m_set_stencil_zpass = true;
				m_stencil_zpass = ARGS(2);
			}
		}
	break;

	case NV4097_SET_TWO_SIDED_STENCIL_TEST_ENABLE:
		m_set_two_sided_stencil_test_enable = ARGS(0) ? true : false;
	break;

	case NV4097_SET_BACK_STENCIL_MASK:
		m_set_back_stencil_mask = true;
		m_back_stencil_mask = ARGS(0);
	break;

	case NV4097_SET_BACK_STENCIL_FUNC:
		m_set_back_stencil_func = true;
		m_back_stencil_func = ARGS(0);
		if(count >= 2)
		{
			m_set_back_stencil_func_ref = true;
			m_back_stencil_func_ref = ARGS(1);

			if(count >= 3)
			{
				m_set_back_stencil_func_mask = true;
				m_back_stencil_func_mask = ARGS(2);
			}
		}
	break;

	case NV4097_SET_BACK_STENCIL_FUNC_REF:
		m_set_back_stencil_func_ref = true;
		m_back_stencil_func_ref = ARGS(0);
	break;

	case NV4097_SET_BACK_STENCIL_FUNC_MASK:
		m_set_back_stencil_func_mask = true;
		m_back_stencil_func_mask = ARGS(0);
	break;

	case NV4097_SET_BACK_STENCIL_OP_FAIL:
		m_set_stencil_fail = true;
		m_stencil_fail = ARGS(0);
		if(count >= 2)
		{
			m_set_back_stencil_zfail = true;
			m_back_stencil_zfail = ARGS(1);

			if(count >= 3)
			{
				m_set_back_stencil_zpass = true;
				m_back_stencil_zpass = ARGS(2);
			}
		}
	break;

	case NV4097_SET_POLY_OFFSET_FILL_ENABLE:
		m_set_poly_offset_fill = ARGS(0) ? true : false;
	break;

	case NV4097_SET_POLY_OFFSET_LINE_ENABLE:
		m_set_poly_offset_line = ARGS(0) ? true : false;
	break;

	case NV4097_SET_POLY_OFFSET_POINT_ENABLE:
		m_set_poly_offset_point = ARGS(0) ? true : false;
	break;

	case NV4097_SET_RESTART_INDEX_ENABLE:
		m_set_restart_index = ARGS(0) ? true : false;
	break;

	case NV4097_SET_POINT_PARAMS_ENABLE:
		if(ARGS(0)) ConLog.Error("NV4097_SET_POINT_PARAMS_ENABLE");
	break;

	case NV4097_SET_POINT_SPRITE_CONTROL:
		if(ARGS(0) & 0x1)
		{
			ConLog.Error("NV4097_SET_POINT_SPRITE_CONTROL enable");
		}
	break;

	case NV4097_SET_POLY_SMOOTH_ENABLE:
		m_set_poly_smooth = ARGS(0) ? true : false;
	break;

	case NV4097_SET_BLEND_COLOR:
		m_set_blend_color = true;
		m_blend_color_r = ARGS(0) & 0xff;
		m_blend_color_g = (ARGS(0) >> 8) & 0xff;
		m_blend_color_b = (ARGS(0) >> 16) & 0xff;
		m_blend_color_a = (ARGS(0) >> 24) & 0xff;
	break;

	case NV4097_SET_BLEND_COLOR2:
		if(ARGS(0)) ConLog.Error("NV4097_SET_BLEND_COLOR2");
	break;

	case NV4097_SET_BLEND_EQUATION:
		m_set_blend_equation = true;
		m_blend_equation_rgb = ARGS(0) & 0xffff;
		m_blend_equation_alpha = ARGS(0) >> 16;
	break;

	case NV4097_SET_REDUCE_DST_COLOR:
		if(ARGS(0)) ConLog.Error("NV4097_SET_REDUCE_DST_COLOR");
	break;

	case NV4097_SET_DEPTH_MASK:
		m_set_depth_mask = true;
		m_depth_mask = ARGS(0);
	break;

	case NV4097_SET_SCISSOR_VERTICAL:
	{
		m_set_scissor_vertical = true;
		m_scissor_y = ARGS(0) & 0xffff;
		m_scissor_h = ARGS(0) >> 16;
	}
	break;

	case NV4097_SET_SCISSOR_HORIZONTAL:
	{
		m_set_scissor_horizontal = true;
		m_scissor_x = ARGS(0) & 0xffff;
		m_scissor_w = ARGS(0) >> 16;

		if(count == 2)
		{
			m_set_scissor_vertical = true;
			m_scissor_y = ARGS(1) & 0xffff;
			m_scissor_h = ARGS(1) >> 16;
		}
	}
	break;

	case NV4097_INVALIDATE_VERTEX_FILE: break;

	case NV4097_SET_VIEWPORT_OFFSET:
	{
		//TODO
	}
	break;

	case NV4097_SET_SEMAPHORE_OFFSET:
	case NV406E_SEMAPHORE_OFFSET:
	{
		m_set_semaphore_offset = true;
		m_semaphore_offset = ARGS(0);
	}
	break;

	case NV4097_BACK_END_WRITE_SEMAPHORE_RELEASE:
	{
		if(m_set_semaphore_offset)
		{
			m_set_semaphore_offset = false;
			u32 value = ARGS(0);
			value = (value & 0xff00ff00) | ((value & 0xff) << 16) | ((value >> 16) & 0xff);

			Memory.Write32(Memory.RSXCMDMem.GetStartAddr() + m_semaphore_offset, value);
		}
	}
	break;

	case NV406E_SEMAPHORE_RELEASE:
	case NV4097_TEXTURE_READ_SEMAPHORE_RELEASE:
		if(m_set_semaphore_offset)
		{
			m_set_semaphore_offset = false;
			Memory.Write32(Memory.RSXCMDMem.GetStartAddr() + m_semaphore_offset, ARGS(0));
		}
	break;

	case NV406E_SEMAPHORE_ACQUIRE:
	{
		//TODO
	}
	break;

	case NV4097_SET_RESTART_INDEX:
		m_restart_index = ARGS(0);
	break;

	case NV4097_INVALIDATE_L2:
	{
		//TODO
	}
	break;

	case NV4097_SET_CONTEXT_DMA_COLOR_A:
	{
		m_set_context_dma_color_a = true;
		m_context_dma_color_a = ARGS(0);
	}
	break;

	case NV4097_SET_CONTEXT_DMA_COLOR_B:
	{
		m_set_context_dma_color_b = true;
		m_context_dma_color_b = ARGS(0);
	}
	break;

	case NV4097_SET_CONTEXT_DMA_COLOR_C:
	{
		m_set_context_dma_color_c = true;
		m_context_dma_color_c = ARGS(0);

		if(count > 1)
		{
			m_set_context_dma_color_d = true;
			m_context_dma_color_d = ARGS(1);
		}
	}
	break;

	case NV4097_SET_CONTEXT_DMA_ZETA:
	{
		m_set_context_dma_z = true;
		m_context_dma_z = ARGS(0);
	}
	break;
	/*
	case NV4097_SET_SURFACE_PITCH_A:
	{
		//TODO
	}
	break;

	case NV4097_SET_SURFACE_PITCH_B:
	{
		//TODO
	}
	break;
	*/
	case NV4097_SET_SURFACE_PITCH_C:
	{
		if(count != 4)
		{
			ConLog.Error("NV4097_SET_SURFACE_PITCH_C: Bad count (%d)", count);
			break;
		}

		m_surface_pitch_c = ARGS(0);
		m_surface_pitch_d = ARGS(1);
		m_surface_offset_c = ARGS(2);
		m_surface_offset_d = ARGS(3);
	}
	break;

	case NV4097_SET_SURFACE_PITCH_Z:
	{
		m_surface_pitch_z = ARGS(0);
	}
	break;

	case NV4097_SET_SHADER_WINDOW:
	{
		u32 a0 = ARGS(0);
		m_shader_window_height = a0 & 0xfff;
		m_shader_window_origin = (a0 >> 12) & 0xf;
		m_shader_window_pixel_centers = a0 >> 16;
	}
	break;

	case NV4097_SET_SURFACE_CLIP_VERTICAL:
	{
		u32 a0 = ARGS(0);
		m_set_surface_clip_vertical = true;
		m_surface_clip_y = a0;
		m_surface_clip_h = a0 >> 16;
	}
	break;

	case NV4097_SET_SURFACE_CLIP_HORIZONTAL:
	{
		u32 a0 = ARGS(0);

		m_set_surface_clip_horizontal = true;
		m_surface_clip_x = a0;
		m_surface_clip_w = a0 >> 16;

		if(count >= 2)
		{
			u32 a1 = ARGS(1);
			m_set_surface_clip_vertical = true;
			m_surface_clip_y = a1;
			m_surface_clip_h = a1 >> 16;
		}
	}
	break;

	case NV4097_SET_WINDOW_OFFSET:
	{
		//TODO
	}
	break;

	case NV4097_SET_SURFACE_COLOR_TARGET:
	{
		m_surface_colour_target = ARGS(0);
	}
	break;

	case NV4097_SET_ANTI_ALIASING_CONTROL:
	{
		//TODO
	}
	break;

	case NV4097_SET_LINE_SMOOTH_ENABLE:
		m_set_line_smooth = ARGS(0) ? true : false;
	break;

	case NV4097_SET_LINE_WIDTH:
		m_set_line_width = true;
		m_line_width = ARGS(0);
	break;

	case NV4097_SET_SHADE_MODE:
		m_set_shade_mode = true;
		m_shade_mode = ARGS(0);
	break;

	case NV4097_SET_ZSTENCIL_CLEAR_VALUE:
	{
		u32 a0 = ARGS(0);
		m_clear_s = a0 & 0xff;
		m_clear_z = a0 >> 8;
	}
	break;

	case NV4097_SET_ZCULL_CONTROL0:
	{
		//m_set_depth_func = true;
		//m_depth_func = ARGS(0) >> 4;
	}
	break;

	case NV4097_SET_ZCULL_CONTROL1:
	{
		//TODO
	}
	break;

	case NV4097_SET_SCULL_CONTROL:
	{
		u32 a0 = ARGS(0);
		m_set_stencil_func = m_set_stencil_func_ref = m_set_stencil_func_mask = true;

		m_stencil_func = a0 & 0xffff;
		m_stencil_func_ref = (a0 >> 16) & 0xff;
		m_stencil_func_mask = (a0 >> 24) & 0xff;
	}
	break;

	case NV4097_SET_ZCULL_EN:
	{
		u32 a0 = ARGS(0);

		m_depth_test_enable = a0 & 0x1 ? true : false;
		m_set_stencil_test = a0 & 0x2 ? true : false;
	}
	break;

	case NV4097_GET_REPORT:
	{
		u32 a0 = ARGS(0);
		u8 type = a0 >> 24;
		u32 offset = a0 & 0xffffff;

		u64 data;
		switch(type)
		{
		case 1:
			data = std::chrono::steady_clock::now().time_since_epoch().count();
			data *= 1000000;
		break;

		default:
			data = 0;
			ConLog.Error("NV4097_GET_REPORT: bad type %d", type);
		break;
		}

		Memory.Write64(m_local_mem_addr + offset, data);
	}
	break;

	case NV3062_SET_OFFSET_DESTIN:
		m_dst_offset = ARGS(0);
	break;

	case NV308A_COLOR:
	{
		RSXTransformConstant c;
		c.id = m_dst_offset | ((u32)m_point_x << 2);

		if(count >= 1)
		{
			u32 a = ARGS(0);
			a = a << 16 | a >> 16;
			c.x = (float&)a;
		}

		if(count >= 2)
		{
			u32 a = ARGS(1);
			a = a << 16 | a >> 16;
			c.y = (float&)a;
		}

		if(count >= 3)
		{
			u32 a = ARGS(2);
			a = a << 16 | a >> 16;
			c.z = (float&)a;
		}

		if(count >= 4)
		{
			u32 a = ARGS(3);
			a = a << 16 | a >> 16;
			c.w = (float&)a;
		}

		if(count >= 5)
		{
			ConLog.Warning("NV308A_COLOR: count = %d", count);
		}

		//ConLog.Warning("NV308A_COLOR: [%d]: %f, %f, %f, %f", c.id, c.x, c.y, c.z, c.w);
		m_fragment_constants.AddCpy(c);
	}
	break;

	case NV308A_POINT:
	{
		u32 a0 = ARGS(0);
		m_point_x = a0 & 0xffff;
		m_point_y = a0 >> 16;
	}
	break;

	case NV3062_SET_COLOR_FORMAT:
	{
		m_color_format = ARGS(0);
		m_color_format_src_pitch = ARGS(1);
		m_color_format_dst_pitch = ARGS(1) >> 16;
	}
	break;

	case NV3089_SET_COLOR_CONVERSION:
	{
		m_color_conv = ARGS(0);
		m_color_conv_fmt = ARGS(1);
		m_color_conv_op = ARGS(2);
		m_color_conv_in_x = ARGS(3);
		m_color_conv_in_y = ARGS(3) >> 16;
		m_color_conv_in_w = ARGS(4);
		m_color_conv_in_h = ARGS(4) >> 16;
		m_color_conv_out_x = ARGS(5);
		m_color_conv_out_y = ARGS(5) >> 16;
		m_color_conv_out_w = ARGS(6);
		m_color_conv_out_h = ARGS(6) >> 16;
		m_color_conv_dsdx = ARGS(7);
		m_color_conv_dtdy = ARGS(8);
	}
	break;

	case NV3089_IMAGE_IN_SIZE:
	{
		u16 w = ARGS(0);
		u16 h = ARGS(0) >> 16;
		u16 pitch = ARGS(1);
		u8 origin = ARGS(1) >> 16;
		u8 inter = ARGS(1) >> 24;
		u32 offset = ARGS(2);
		u16 u = ARGS(3);
		u16 v = ARGS(3) >> 16;

		u8* pixels_src = &Memory[GetAddress(offset, m_context_dma_img_src - 0xfeed0000)];
		u8* pixels_dst = &Memory[GetAddress(m_dst_offset, m_context_dma_img_dst - 0xfeed0000)];

		for(u16 y=0; y<m_color_conv_in_h; ++y)
		{
			for(u16 x=0; x<m_color_format_src_pitch/4/*m_color_conv_in_w*/; ++x)
			{
				const u32 src_offset = (m_color_conv_in_y + y) * m_color_format_src_pitch + (m_color_conv_in_x + x) * 4;
				const u32 dst_offset = (m_color_conv_out_y + y) * m_color_format_dst_pitch + (m_color_conv_out_x + x) * 4;
				(u32&)pixels_dst[dst_offset] = (u32&)pixels_src[src_offset];
			}
		}
	}
	break;
	
	case NV3089_SET_CONTEXT_DMA_IMAGE:
		m_context_dma_img_src = ARGS(0);
	break;

	case NV3062_SET_CONTEXT_DMA_IMAGE_DESTIN:
		m_context_dma_img_dst = ARGS(0);
	break;


	case NV3089_SET_CONTEXT_SURFACE:
		if(ARGS(0) != 0x313371C3)
		{
			ConLog.Warning("NV3089_SET_CONTEXT_SURFACE: Unsupported surface (0x%x)", ARGS(0));
		}
	break;

	case NV4097_SET_FOG_MODE:
		m_set_fog_mode = true;
		m_fog_mode = ARGS(0);
	break;

	case NV4097_SET_USER_CLIP_PLANE_CONTROL:
	{
		u32 a0 = ARGS(0);
		m_set_clip_plane = true;
		m_clip_plane_0 = a0 & 0xf;
		m_clip_plane_1 = (a0 >> 4) & 0xf;
		m_clip_plane_2 = (a0 >> 8) & 0xf;
		m_clip_plane_3 = (a0 >> 12) & 0xf;
		m_clip_plane_4 = (a0 >> 16) & 0xf;
		m_clip_plane_5 = a0 >> 20;
	}
	break;

	case NV4097_SET_FOG_PARAMS:
	{
		m_set_fog_params = true;
		u32 a0 = ARGS(0);
		u32 a1 = ARGS(1);
		m_fog_param0 = (float&)a0;
		m_fog_param1 = (float&)a1;
	}
	break;
	case NV4097_SET_VIEWPORT_SCALE:
	{

	}
	break;

	default:
	{
		wxString log = GetMethodName(cmd);
		log += "(";
		for(u32 i=0; i<count; ++i) log += (i ? ", " : "") + wxString::Format("0x%x", ARGS(i));
		log += ")";
		ConLog.Error("TODO: " + log);
		//Emu.Pause();
	}
	break;
	}
}

void RSXThread::Begin(u32 draw_mode)
{
	m_begin_end = 1;
	m_draw_mode = draw_mode;
	m_draw_array_count = 0;
	m_draw_array_first = ~0;

	if(Emu.GetCallbackManager().m_exit_callback.m_callbacks.GetCount())
	{
		//Emu.GetCallbackManager().m_exit_callback.Handle(0x0121, 0);
	}
}

void RSXThread::End()
{
	ExecCMD();

	if(Emu.GetCallbackManager().m_exit_callback.m_callbacks.GetCount())
	{
		//Emu.GetCallbackManager().m_exit_callback.Handle(0x0122, 0);
	}

	m_indexed_array.Reset();
	m_fragment_constants.Clear();
	m_transform_constants.Clear();
	m_cur_shader_prog_num = 0;

	m_clear_surface_mask = 0;
	m_begin_end = 0;

	//Reset();
	OnReset();
}

void RSXThread::Task()
{
<<<<<<< HEAD
  u8 inc;
=======
	u8 inc;
>>>>>>> ab25edfa
	ConLog.Write("RSX thread entry");

	OnInitThread();

	while(!TestDestroy())
	{
		wxCriticalSectionLocker lock(m_cs_main);

<<<<<<< HEAD
    inc=1;
=======
		inc=1;
>>>>>>> ab25edfa

		u32 put, get;
		se_t<u32>::func(put, std::atomic_load((volatile std::atomic<u32>*)((u8*)m_ctrl + offsetof(CellGcmControl, put))));
		se_t<u32>::func(get, std::atomic_load((volatile std::atomic<u32>*)((u8*)m_ctrl + offsetof(CellGcmControl, get))));

		if(put == get || !Emu.IsRunning())
		{
			if(put == get)
			{
				if(m_flip_status == 0)
					SemaphorePostAndWait(m_sem_flip);

				SemaphorePostAndWait(m_sem_flush);
			}

			Sleep(1);
			continue;
		}

		//ConLog.Write("addr = 0x%x", m_ioAddress + get);
		const u32 cmd = Memory.Read32(Memory.RSXIOMem.GetStartAddr() + get);
		const u32 count = (cmd >> 18) & 0x7ff;
		//if(cmd == 0) continue;

		if(cmd & CELL_GCM_METHOD_FLAG_JUMP)
		{
			u32 addr = cmd & ~(CELL_GCM_METHOD_FLAG_JUMP | CELL_GCM_METHOD_FLAG_NON_INCREMENT);
			//ConLog.Warning("rsx jump(0x%x) #addr=0x%x, cmd=0x%x, get=0x%x, put=0x%x", addr, m_ioAddress + get, cmd, get, put);
			re(m_ctrl->get, addr);
			continue;
		}
		if(cmd & CELL_GCM_METHOD_FLAG_CALL)
		{
			m_call_stack.Push(get + 4);
			u32 offs = cmd & ~CELL_GCM_METHOD_FLAG_CALL;
			u32 addr = Memory.RSXIOMem.GetStartAddr() + offs;
			//ConLog.Warning("rsx call(0x%x) #0x%x - 0x%x - 0x%x", offs, addr, cmd, get);
			m_ctrl->get = re32(offs);
			continue;
		}
		if(cmd == CELL_GCM_METHOD_FLAG_RETURN)
		{
			//ConLog.Warning("rsx return!");
			u32 get = m_call_stack.Pop();
			//ConLog.Warning("rsx return(0x%x)", get);
			m_ctrl->get = re32(get);
			continue;
		}
		if(cmd & CELL_GCM_METHOD_FLAG_NON_INCREMENT)
		{
			//ConLog.Warning("non increment cmd! 0x%x", cmd);
<<<<<<< HEAD
      inc=0;
=======
			inc=0;
>>>>>>> ab25edfa
		}

		if(cmd == 0)
		{
			ConLog.Warning("null cmd: addr=0x%x, put=0x%x, get=0x%x", Memory.RSXIOMem.GetStartAddr() + get, re(m_ctrl->put), get);
			Emu.Pause();
			continue;
		}

<<<<<<< HEAD
    for(int i=0; i<count; i++)
    {
      methodRegisters[(cmd & 0xffff) + (i*4*inc)] = ARGS(i);
    }
=======
		for(int i=0; i<count; i++)
		{
			methodRegisters[(cmd & 0xffff) + (i*4*inc)] = ARGS(i);
		}
>>>>>>> ab25edfa

		mem32_ptr_t args(Memory.RSXIOMem.GetStartAddr() + get + 4);
		DoCmd(cmd, cmd & 0x3ffff, args, count);

		re(m_ctrl->get, get + (count + 1) * 4);
		//memset(Memory.GetMemFromAddr(p.m_ioAddress + get), 0, (count + 1) * 4);
	}

	ConLog.Write("RSX thread exit...");

	OnExitThread();
}<|MERGE_RESOLUTION|>--- conflicted
+++ resolved
@@ -1378,11 +1378,7 @@
 
 void RSXThread::Task()
 {
-<<<<<<< HEAD
-  u8 inc;
-=======
 	u8 inc;
->>>>>>> ab25edfa
 	ConLog.Write("RSX thread entry");
 
 	OnInitThread();
@@ -1391,11 +1387,7 @@
 	{
 		wxCriticalSectionLocker lock(m_cs_main);
 
-<<<<<<< HEAD
-    inc=1;
-=======
 		inc=1;
->>>>>>> ab25edfa
 
 		u32 put, get;
 		se_t<u32>::func(put, std::atomic_load((volatile std::atomic<u32>*)((u8*)m_ctrl + offsetof(CellGcmControl, put))));
@@ -1447,11 +1439,7 @@
 		if(cmd & CELL_GCM_METHOD_FLAG_NON_INCREMENT)
 		{
 			//ConLog.Warning("non increment cmd! 0x%x", cmd);
-<<<<<<< HEAD
-      inc=0;
-=======
 			inc=0;
->>>>>>> ab25edfa
 		}
 
 		if(cmd == 0)
@@ -1461,17 +1449,10 @@
 			continue;
 		}
 
-<<<<<<< HEAD
-    for(int i=0; i<count; i++)
-    {
-      methodRegisters[(cmd & 0xffff) + (i*4*inc)] = ARGS(i);
-    }
-=======
 		for(int i=0; i<count; i++)
 		{
 			methodRegisters[(cmd & 0xffff) + (i*4*inc)] = ARGS(i);
 		}
->>>>>>> ab25edfa
 
 		mem32_ptr_t args(Memory.RSXIOMem.GetStartAddr() + get + 4);
 		DoCmd(cmd, cmd & 0x3ffff, args, count);
