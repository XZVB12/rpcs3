﻿<?xml version="1.0" encoding="utf-8"?>
<Project ToolsVersion="4.0" xmlns="http://schemas.microsoft.com/developer/msbuild/2003">
  <ItemGroup>
    <Filter Include="Emu">
      <UniqueIdentifier>{29c70b04-59a5-4d5b-98f9-3584df137ed1}</UniqueIdentifier>
    </Filter>
    <Filter Include="Gui">
      <UniqueIdentifier>{98fb6fa5-9a9a-48a6-a6b4-be4b9a69b76e}</UniqueIdentifier>
    </Filter>
    <Filter Include="rpcs3">
      <UniqueIdentifier>{47155d25-741d-42c0-8850-f22aafca082a}</UniqueIdentifier>
    </Filter>
    <Filter Include="Emu\SysCalls">
      <UniqueIdentifier>{f306c137-6d2c-4e21-ba79-ac87d0ded22c}</UniqueIdentifier>
    </Filter>
    <Filter Include="Emu\SysCalls\lv2">
      <UniqueIdentifier>{adfec460-d940-4482-9fdb-18cb0814c3d5}</UniqueIdentifier>
      <ParseFiles>true</ParseFiles>
    </Filter>
    <Filter Include="Loader">
      <UniqueIdentifier>{6c36f15e-07fd-45d6-a81c-1ab43ee1b58b}</UniqueIdentifier>
    </Filter>
    <Filter Include="Emu\Io">
      <UniqueIdentifier>{57263311-75a4-4309-81aa-b86fd212794b}</UniqueIdentifier>
    </Filter>
    <Filter Include="Emu\GS">
      <UniqueIdentifier>{461eddb5-b8a8-46be-918c-98cc7eaf995b}</UniqueIdentifier>
    </Filter>
    <Filter Include="Include">
      <UniqueIdentifier>{6fb03753-064a-456d-bb6f-9ceaed3776c7}</UniqueIdentifier>
    </Filter>
    <Filter Include="Emu\GS\GL">
      <UniqueIdentifier>{e79e49c8-6967-4776-8f50-5479c3821b51}</UniqueIdentifier>
    </Filter>
    <Filter Include="Utilities">
      <UniqueIdentifier>{9bd88f78-8528-48f3-b9e0-78e06476b04d}</UniqueIdentifier>
    </Filter>
    <Filter Include="Emu\FS">
      <UniqueIdentifier>{fd7cea02-e77f-41b1-8b61-f78e7d280e04}</UniqueIdentifier>
    </Filter>
    <Filter Include="Emu\SysCalls\Modules">
      <UniqueIdentifier>{dfd581c4-aed0-4229-bb30-7ee5816049e1}</UniqueIdentifier>
    </Filter>
    <Filter Include="Emu\HDD">
      <UniqueIdentifier>{718bc358-b7ef-4988-8547-2148d14bb08b}</UniqueIdentifier>
    </Filter>
    <Filter Include="Emu\Cell">
      <UniqueIdentifier>{f66e37f9-5e58-443b-bcff-2e9e002ac89e}</UniqueIdentifier>
    </Filter>
    <Filter Include="Emu\CPU">
      <UniqueIdentifier>{041a844e-9f8b-4b4b-a4c5-6c72ecbde475}</UniqueIdentifier>
    </Filter>
    <Filter Include="Emu\ARMv7">
      <UniqueIdentifier>{bee6a4b4-6371-4c1b-8558-fc7888b1574e}</UniqueIdentifier>
    </Filter>
    <Filter Include="Utilities\scetool">
      <UniqueIdentifier>{52b11fe8-a967-4d52-bf88-a3210d4ffb27}</UniqueIdentifier>
    </Filter>
    <Filter Include="Emu\Audio">
      <UniqueIdentifier>{46cb6261-7ba2-4511-b576-4b491c04bed8}</UniqueIdentifier>
    </Filter>
  </ItemGroup>
  <ItemGroup>
    <ClCompile Include="rpcs3.cpp">
      <Filter>rpcs3</Filter>
    </ClCompile>
    <ClCompile Include="stdafx.cpp">
      <Filter>rpcs3</Filter>
    </ClCompile>
    <ClCompile Include="Gui\MainFrame.cpp">
      <Filter>Gui</Filter>
    </ClCompile>
    <ClCompile Include="Gui\ConLog.cpp">
      <Filter>Gui</Filter>
    </ClCompile>
    <ClCompile Include="Emu\Memory\Memory.cpp">
      <Filter>Emu</Filter>
    </ClCompile>
    <ClCompile Include="Gui\MemoryViewer.cpp">
      <Filter>Gui</Filter>
    </ClCompile>
    <ClCompile Include="Gui\DisAsmFrame.cpp">
      <Filter>Gui</Filter>
    </ClCompile>
    <ClCompile Include="Emu\System.cpp">
      <Filter>Emu</Filter>
    </ClCompile>
    <ClCompile Include="Ini.cpp">
      <Filter>rpcs3</Filter>
    </ClCompile>
    <ClCompile Include="Gui\CompilerELF.cpp">
      <Filter>Gui</Filter>
    </ClCompile>
    <ClCompile Include="Emu\SysCalls\lv2\SC_FileSystem.cpp">
      <Filter>Emu\SysCalls\lv2</Filter>
    </ClCompile>
    <ClCompile Include="Emu\SysCalls\lv2\SC_Memory.cpp">
      <Filter>Emu\SysCalls\lv2</Filter>
    </ClCompile>
    <ClCompile Include="Gui\InterpreterDisAsm.cpp">
      <Filter>Gui</Filter>
    </ClCompile>
    <ClCompile Include="Emu\SysCalls\lv2\SC_Process.cpp">
      <Filter>Emu\SysCalls\lv2</Filter>
    </ClCompile>
    <ClCompile Include="Emu\SysCalls\lv2\SC_TTY.cpp">
      <Filter>Emu\SysCalls\lv2</Filter>
    </ClCompile>
    <ClCompile Include="Gui\GameViewer.cpp">
      <Filter>Gui</Filter>
    </ClCompile>
    <ClCompile Include="Loader\ELF.cpp">
      <Filter>Loader</Filter>
    </ClCompile>
    <ClCompile Include="Loader\ELF32.cpp">
      <Filter>Loader</Filter>
    </ClCompile>
    <ClCompile Include="Loader\ELF64.cpp">
      <Filter>Loader</Filter>
    </ClCompile>
    <ClCompile Include="Loader\PSF.cpp">
      <Filter>Loader</Filter>
    </ClCompile>
    <ClCompile Include="Loader\SELF.cpp">
      <Filter>Loader</Filter>
    </ClCompile>
    <ClCompile Include="Loader\Loader.cpp">
      <Filter>Loader</Filter>
    </ClCompile>
    <ClCompile Include="Emu\Cell\PPCThread.cpp">
      <Filter>Emu\Cell</Filter>
    </ClCompile>
    <ClCompile Include="Emu\Cell\SPUThread.cpp">
      <Filter>Emu\Cell</Filter>
    </ClCompile>
    <ClCompile Include="Emu\SysCalls\FuncList.cpp">
      <Filter>Emu\SysCalls</Filter>
    </ClCompile>
    <ClCompile Include="Emu\SysCalls\lv2\SC_Lwmutex.cpp">
      <Filter>Emu\SysCalls\lv2</Filter>
    </ClCompile>
    <ClCompile Include="Emu\Io\Pad.cpp">
      <Filter>Emu\Io</Filter>
    </ClCompile>
    <ClCompile Include="Emu\DbgConsole.cpp">
      <Filter>Emu</Filter>
    </ClCompile>
    <ClCompile Include="Emu\GS\GSManager.cpp">
      <Filter>Emu\GS</Filter>
    </ClCompile>
    <ClCompile Include="Emu\SysCalls\lv2\SC_Pad.cpp">
      <Filter>Emu\SysCalls\lv2</Filter>
    </ClCompile>
    <ClCompile Include="Emu\SysCalls\lv2\SC_PPU_Thread.cpp">
      <Filter>Emu\SysCalls\lv2</Filter>
    </ClCompile>
    <ClCompile Include="Emu\SysCalls\lv2\SC_GCM.cpp">
      <Filter>Emu\SysCalls\lv2</Filter>
    </ClCompile>
    <ClCompile Include="Emu\SysCalls\lv2\SC_Heap.cpp">
      <Filter>Emu\SysCalls\lv2</Filter>
    </ClCompile>
    <ClCompile Include="Emu\GS\GL\GLBuffers.cpp">
      <Filter>Emu\GS\GL</Filter>
    </ClCompile>
    <ClCompile Include="Emu\GS\GL\GLGSRender.cpp">
      <Filter>Emu\GS\GL</Filter>
    </ClCompile>
    <ClCompile Include="Emu\GS\GL\OpenGL.cpp">
      <Filter>Emu\GS\GL</Filter>
    </ClCompile>
    <ClCompile Include="Emu\GS\GSRender.cpp">
      <Filter>Emu\GS</Filter>
    </ClCompile>
    <ClCompile Include="Emu\SysCalls\lv2\SC_SPU_Thread.cpp">
      <Filter>Emu\SysCalls\lv2</Filter>
    </ClCompile>
    <ClCompile Include="Emu\GS\RSXThread.cpp">
      <Filter>Emu\GS</Filter>
    </ClCompile>
    <ClCompile Include="Emu\Cell\PPUThread.cpp">
      <Filter>Emu\Cell</Filter>
    </ClCompile>
    <ClCompile Include="Emu\SysCalls\lv2\SC_Time.cpp">
      <Filter>Emu\SysCalls\lv2</Filter>
    </ClCompile>
    <ClCompile Include="..\Utilities\Thread.cpp">
      <Filter>Utilities</Filter>
    </ClCompile>
    <ClCompile Include="Emu\SysCalls\SysCalls.cpp">
      <Filter>Emu\SysCalls</Filter>
    </ClCompile>
    <ClCompile Include="Emu\SysCalls\lv2\SC_Semaphore.cpp">
      <Filter>Emu\SysCalls\lv2</Filter>
    </ClCompile>
    <ClCompile Include="Emu\SysCalls\Callback.cpp">
      <Filter>Emu\SysCalls</Filter>
    </ClCompile>
    <ClCompile Include="Emu\FS\VFS.cpp">
      <Filter>Emu\FS</Filter>
    </ClCompile>
    <ClCompile Include="Emu\FS\vfsFileBase.cpp">
      <Filter>Emu\FS</Filter>
    </ClCompile>
    <ClCompile Include="Emu\FS\vfsLocalFile.cpp">
      <Filter>Emu\FS</Filter>
    </ClCompile>
    <ClCompile Include="Emu\FS\vfsStream.cpp">
      <Filter>Emu\FS</Filter>
    </ClCompile>
    <ClCompile Include="Emu\FS\vfsStreamMemory.cpp">
      <Filter>Emu\FS</Filter>
    </ClCompile>
    <ClCompile Include="Emu\FS\vfsDevice.cpp">
      <Filter>Emu\FS</Filter>
    </ClCompile>
    <ClCompile Include="Emu\SysCalls\lv2\SC_Condition.cpp">
      <Filter>Emu\SysCalls\lv2</Filter>
    </ClCompile>
    <ClCompile Include="Emu\SysCalls\lv2\SC_Mutex.cpp">
      <Filter>Emu\SysCalls\lv2</Filter>
    </ClCompile>
    <ClCompile Include="Emu\SysCalls\Modules\sys_io.cpp">
      <Filter>Emu\SysCalls\Modules</Filter>
    </ClCompile>
    <ClCompile Include="Emu\SysCalls\Modules\sys_fs.cpp">
      <Filter>Emu\SysCalls\Modules</Filter>
    </ClCompile>
    <ClCompile Include="Emu\SysCalls\Modules\sysPrxForUser.cpp">
      <Filter>Emu\SysCalls\Modules</Filter>
    </ClCompile>
    <ClCompile Include="Emu\SysCalls\Modules\cellGcmSys.cpp">
      <Filter>Emu\SysCalls\Modules</Filter>
    </ClCompile>
    <ClCompile Include="Gui\Debugger.cpp">
      <Filter>Gui</Filter>
    </ClCompile>
    <ClCompile Include="AppConnector.cpp">
      <Filter>rpcs3</Filter>
    </ClCompile>
    <ClCompile Include="Emu\Cell\PPUProgramCompiler.cpp">
      <Filter>Emu\Cell</Filter>
    </ClCompile>
    <ClCompile Include="Emu\SysCalls\lv2\SC_Event.cpp">
      <Filter>Emu\SysCalls\lv2</Filter>
    </ClCompile>
    <ClCompile Include="Emu\SysCalls\Modules.cpp">
      <Filter>Emu\SysCalls</Filter>
    </ClCompile>
    <ClCompile Include="Emu\SysCalls\Modules\cellSysmodule.cpp">
      <Filter>Emu\SysCalls\Modules</Filter>
    </ClCompile>
    <ClCompile Include="Emu\Cell\RawSPUThread.cpp">
      <Filter>Emu\Cell</Filter>
    </ClCompile>
    <ClCompile Include="Emu\Cell\MFC.cpp">
      <Filter>Emu\Cell</Filter>
    </ClCompile>
    <ClCompile Include="Emu\HDD\HDD.cpp">
      <Filter>Emu\HDD</Filter>
    </ClCompile>
    <ClCompile Include="Gui\VHDDManager.cpp">
      <Filter>Gui</Filter>
    </ClCompile>
    <ClCompile Include="Gui\VFSManager.cpp">
      <Filter>Gui</Filter>
    </ClCompile>
    <ClCompile Include="Gui\TextInputDialog.cpp">
      <Filter>Gui</Filter>
    </ClCompile>
    <ClCompile Include="Emu\SysCalls\Modules\cellSysutil.cpp">
      <Filter>Emu\SysCalls\Modules</Filter>
    </ClCompile>
    <ClCompile Include="Emu\SysCalls\Modules\cellResc.cpp">
      <Filter>Emu\SysCalls\Modules</Filter>
    </ClCompile>
    <ClCompile Include="Emu\SysCalls\Modules\cellPngDec.cpp">
      <Filter>Emu\SysCalls\Modules</Filter>
    </ClCompile>
    <ClCompile Include="Emu\SysCalls\Modules\cellJpgDec.cpp">
      <Filter>Emu\SysCalls\Modules</Filter>
    </ClCompile>
    <ClCompile Include="Emu\SysCalls\Modules\cellGifDec.cpp">
      <Filter>Emu\SysCalls\Modules</Filter>
    </ClCompile>
    <ClCompile Include="Emu\Io\Keyboard.cpp">
      <Filter>Emu\Io</Filter>
    </ClCompile>
    <ClCompile Include="Emu\SysCalls\lv2\SC_Keyboard.cpp">
      <Filter>Emu\SysCalls\lv2</Filter>
    </ClCompile>
    <ClCompile Include="Emu\Io\Mouse.cpp">
      <Filter>Emu\Io</Filter>
    </ClCompile>
    <ClCompile Include="Emu\SysCalls\lv2\SC_Mouse.cpp">
      <Filter>Emu\SysCalls\lv2</Filter>
    </ClCompile>
    <ClCompile Include="Emu\FS\vfsFile.cpp">
      <Filter>Emu\FS</Filter>
    </ClCompile>
    <ClCompile Include="Emu\CPU\CPUThread.cpp">
      <Filter>Emu\CPU</Filter>
    </ClCompile>
    <ClCompile Include="Emu\CPU\CPUThreadManager.cpp">
      <Filter>Emu\CPU</Filter>
    </ClCompile>
    <ClCompile Include="Emu\Cell\PPCDecoder.cpp">
      <Filter>Emu\Cell</Filter>
    </ClCompile>
    <ClCompile Include="Emu\ARMv7\ARMv7Thread.cpp">
      <Filter>Emu\ARMv7</Filter>
    </ClCompile>
    <ClCompile Include="Emu\SysCalls\lv2\SC_Timer.cpp">
      <Filter>Emu\SysCalls\lv2</Filter>
    </ClCompile>
    <ClCompile Include="Emu\SysCalls\lv2\SC_Trace.cpp">
      <Filter>Emu\SysCalls\lv2</Filter>
    </ClCompile>
    <ClCompile Include="Emu\SysCalls\lv2\SC_RSX.cpp">
      <Filter>Emu\SysCalls\lv2</Filter>
    </ClCompile>
    <ClCompile Include="Emu\SysCalls\lv2\SC_Rwlock.cpp">
      <Filter>Emu\SysCalls\lv2</Filter>
    </ClCompile>
    <ClCompile Include="Emu\SysCalls\Modules\cellAudio.cpp">
      <Filter>Emu\SysCalls\Modules</Filter>
    </ClCompile>
    <ClCompile Include="Emu\SysCalls\Modules\cellFont.cpp">
      <Filter>Emu\SysCalls\Modules</Filter>
    </ClCompile>
    <ClCompile Include="Emu\SysCalls\Modules\cellRtc.cpp">
      <Filter>Emu\SysCalls\Modules</Filter>
    </ClCompile>
    <ClCompile Include="Emu\GS\GL\GLFragmentProgram.cpp">
      <Filter>Emu\GS\GL</Filter>
    </ClCompile>
    <ClCompile Include="Emu\GS\GL\GLProgram.cpp">
      <Filter>Emu\GS\GL</Filter>
    </ClCompile>
    <ClCompile Include="Emu\GS\GL\GLProgramBuffer.cpp">
      <Filter>Emu\GS\GL</Filter>
    </ClCompile>
    <ClCompile Include="Emu\GS\GL\GLVertexProgram.cpp">
      <Filter>Emu\GS\GL</Filter>
    </ClCompile>
    <ClCompile Include="Emu\SysCalls\Modules\cellGame.cpp">
      <Filter>Emu\SysCalls\Modules</Filter>
    </ClCompile>
    <ClCompile Include="Emu\SysCalls\lv2\SC_VM.cpp">
      <Filter>Emu\SysCalls\lv2</Filter>
    </ClCompile>
    <ClCompile Include="..\scetool\scetool.cpp">
      <Filter>Utilities\scetool</Filter>
    </ClCompile>
    <ClCompile Include="Emu\SysCalls\Modules\cellFontFT.cpp">
      <Filter>Emu\SysCalls\Modules</Filter>
    </ClCompile>
    <ClCompile Include="Emu\Audio\AudioManager.cpp">
      <Filter>Emu\Audio</Filter>
    </ClCompile>
    <ClCompile Include="Emu\SysCalls\Modules\cellSync.cpp">
      <Filter>Emu\SysCalls\Modules</Filter>
    </ClCompile>
    <ClCompile Include="Gui\RSXDebugger.cpp">
      <Filter>Gui</Filter>
    </ClCompile>
    <ClCompile Include="Emu\SysCalls\Modules\cellPamf.cpp">
      <Filter>Emu\SysCalls\Modules</Filter>
    </ClCompile>
    <ClCompile Include="Emu\SysCalls\Modules\cellDmux.cpp">
      <Filter>Emu\SysCalls\Modules</Filter>
    </ClCompile>
    <ClCompile Include="Emu\SysCalls\lv2\SC_Lwcond.cpp">
      <Filter>Emu\SysCalls\lv2</Filter>
    </ClCompile>
    <ClCompile Include="Emu\FS\vfsDirBase.cpp">
      <Filter>Emu\FS</Filter>
    </ClCompile>
    <ClCompile Include="Emu\FS\vfsLocalDir.cpp">
      <Filter>Emu\FS</Filter>
    </ClCompile>
    <ClCompile Include="..\Utilities\SMutex.cpp">
      <Filter>Utilities</Filter>
    </ClCompile>
    <ClCompile Include="Emu\SysCalls\lv2\SC_Event_flag.cpp">
      <Filter>Emu\SysCalls\lv2</Filter>
    </ClCompile>
    <ClCompile Include="Emu\SysCalls\Modules\cellSysutilAp.cpp">
      <Filter>Emu\SysCalls\Modules</Filter>
    </ClCompile>
    <ClCompile Include="Emu\Event.cpp">
      <Filter>Emu\SysCalls</Filter>
    </ClCompile>
    <ClCompile Include="Loader\TRP.cpp">
      <Filter>Loader</Filter>
    </ClCompile>
    <ClCompile Include="Emu\GS\RSXTexture.cpp">
      <Filter>Emu\GS</Filter>
    </ClCompile>
<<<<<<< HEAD
=======
    <ClCompile Include="Emu\SysCalls\Modules\sceNpTrophy.cpp">
      <Filter>Emu\SysCalls\Modules</Filter>
    </ClCompile>
    <ClCompile Include="Emu\FS\vfsDeviceLocalFile.cpp">
      <Filter>Emu\FS</Filter>
    </ClCompile>
    <ClCompile Include="Emu\FS\vfsDir.cpp">
      <Filter>Emu\FS</Filter>
    </ClCompile>
>>>>>>> ab25edfa
  </ItemGroup>
  <ItemGroup>
    <ResourceCompile Include="rpcs3.rc" />
  </ItemGroup>
  <ItemGroup>
    <ClInclude Include="Ini.h">
      <Filter>Include</Filter>
    </ClInclude>
    <ClInclude Include="rpcs3.h">
      <Filter>Include</Filter>
    </ClInclude>
    <ClInclude Include="stdafx.h">
      <Filter>Include</Filter>
    </ClInclude>
    <ClInclude Include="Emu\DbgConsole.h">
      <Filter>Include</Filter>
    </ClInclude>
    <ClInclude Include="Emu\GameInfo.h">
      <Filter>Include</Filter>
    </ClInclude>
    <ClInclude Include="Emu\System.h">
      <Filter>Include</Filter>
    </ClInclude>
    <ClInclude Include="Emu\Cell\PPCThread.h">
      <Filter>Include</Filter>
    </ClInclude>
    <ClInclude Include="Emu\Cell\PPCThreadManager.h">
      <Filter>Include</Filter>
    </ClInclude>
    <ClInclude Include="Emu\Cell\PPUDecoder.h">
      <Filter>Include</Filter>
    </ClInclude>
    <ClInclude Include="Emu\Cell\PPUDisAsm.h">
      <Filter>Include</Filter>
    </ClInclude>
    <ClInclude Include="Emu\Cell\PPUInterpreter.h">
      <Filter>Include</Filter>
    </ClInclude>
    <ClInclude Include="Emu\Cell\PPUOpcodes.h">
      <Filter>Include</Filter>
    </ClInclude>
    <ClInclude Include="Emu\Cell\PPUThread.h">
      <Filter>Include</Filter>
    </ClInclude>
    <ClInclude Include="Emu\Cell\SPUDecoder.h">
      <Filter>Include</Filter>
    </ClInclude>
    <ClInclude Include="Emu\Cell\SPUDisAsm.h">
      <Filter>Include</Filter>
    </ClInclude>
    <ClInclude Include="Emu\Cell\SPUInterpreter.h">
      <Filter>Include</Filter>
    </ClInclude>
    <ClInclude Include="Emu\Cell\SPUOpcodes.h">
      <Filter>Include</Filter>
    </ClInclude>
    <ClInclude Include="Emu\Cell\SPUThread.h">
      <Filter>Include</Filter>
    </ClInclude>
    <ClInclude Include="Emu\GS\GCM.h">
      <Filter>Include</Filter>
    </ClInclude>
    <ClInclude Include="Emu\GS\GSManager.h">
      <Filter>Include</Filter>
    </ClInclude>
    <ClInclude Include="Emu\GS\GSRender.h">
      <Filter>Include</Filter>
    </ClInclude>
    <ClInclude Include="Emu\GS\GL\GLGSRender.h">
      <Filter>Include</Filter>
    </ClInclude>
    <ClInclude Include="Emu\GS\Null\NullGSRender.h">
      <Filter>Include</Filter>
    </ClInclude>
    <ClInclude Include="Emu\Io\Pad.h">
      <Filter>Include</Filter>
    </ClInclude>
    <ClInclude Include="Emu\Io\PadHandler.h">
      <Filter>Include</Filter>
    </ClInclude>
    <ClInclude Include="Emu\Io\Null\NullPadHandler.h">
      <Filter>Include</Filter>
    </ClInclude>
    <ClInclude Include="Emu\Memory\Memory.h">
      <Filter>Include</Filter>
    </ClInclude>
    <ClInclude Include="Emu\Memory\MemoryBlock.h">
      <Filter>Include</Filter>
    </ClInclude>
    <ClInclude Include="Emu\SysCalls\ErrorCodes.h">
      <Filter>Include</Filter>
    </ClInclude>
    <ClInclude Include="Emu\SysCalls\SysCalls.h">
      <Filter>Include</Filter>
    </ClInclude>
    <ClInclude Include="Gui\CompilerELF.h">
      <Filter>Include</Filter>
    </ClInclude>
    <ClInclude Include="Gui\ConLog.h">
      <Filter>Include</Filter>
    </ClInclude>
    <ClInclude Include="Gui\DisAsmFrame.h">
      <Filter>Include</Filter>
    </ClInclude>
    <ClInclude Include="Gui\FrameBase.h">
      <Filter>Include</Filter>
    </ClInclude>
    <ClInclude Include="Gui\GameViewer.h">
      <Filter>Include</Filter>
    </ClInclude>
    <ClInclude Include="Gui\InterpreterDisAsm.h">
      <Filter>Include</Filter>
    </ClInclude>
    <ClInclude Include="Gui\MainFrame.h">
      <Filter>Include</Filter>
    </ClInclude>
    <ClInclude Include="Gui\MemoryViewer.h">
      <Filter>Include</Filter>
    </ClInclude>
    <ClInclude Include="Loader\ELF.h">
      <Filter>Include</Filter>
    </ClInclude>
    <ClInclude Include="Loader\ELF32.h">
      <Filter>Include</Filter>
    </ClInclude>
    <ClInclude Include="Loader\ELF64.h">
      <Filter>Include</Filter>
    </ClInclude>
    <ClInclude Include="Loader\Loader.h">
      <Filter>Include</Filter>
    </ClInclude>
    <ClInclude Include="Loader\PSF.h">
      <Filter>Include</Filter>
    </ClInclude>
    <ClInclude Include="Loader\SELF.h">
      <Filter>Include</Filter>
    </ClInclude>
    <ClInclude Include="..\Utilities\Array.h">
      <Filter>Utilities</Filter>
    </ClInclude>
    <ClInclude Include="..\Utilities\IdManager.h">
      <Filter>Utilities</Filter>
    </ClInclude>
    <ClInclude Include="..\Utilities\MTProgressDialog.h">
      <Filter>Utilities</Filter>
    </ClInclude>
    <ClInclude Include="..\Utilities\Thread.h">
      <Filter>Utilities</Filter>
    </ClInclude>
    <ClInclude Include="..\Utilities\Timer.h">
      <Filter>Utilities</Filter>
    </ClInclude>
    <ClInclude Include="Emu\Cell\PPCDecoder.h">
      <Filter>Include</Filter>
    </ClInclude>
    <ClInclude Include="Emu\Cell\PPCDisAsm.h">
      <Filter>Include</Filter>
    </ClInclude>
    <ClInclude Include="Emu\Cell\PPCInstrTable.h">
      <Filter>Include</Filter>
    </ClInclude>
    <ClInclude Include="Emu\Cell\PPUInstrTable.h">
      <Filter>Include</Filter>
    </ClInclude>
    <ClInclude Include="Emu\Cell\PPUProgramCompiler.h">
      <Filter>Include</Filter>
    </ClInclude>
    <ClInclude Include="..\Utilities\BEType.h">
      <Filter>Utilities</Filter>
    </ClInclude>
    <ClInclude Include="Emu\Cell\RawSPUThread.h">
      <Filter>Include</Filter>
    </ClInclude>
    <ClInclude Include="Emu\Audio\cellAudio.h">
      <Filter>Include</Filter>
    </ClInclude>
    <ClInclude Include="Emu\Audio\AudioManager.h">
      <Filter>Include</Filter>
    </ClInclude>
    <ClInclude Include="..\Utilities\SMutex.h">
      <Filter>Utilities</Filter>
    </ClInclude>
  </ItemGroup>
</Project><|MERGE_RESOLUTION|>--- conflicted
+++ resolved
@@ -397,8 +397,6 @@
     <ClCompile Include="Emu\GS\RSXTexture.cpp">
       <Filter>Emu\GS</Filter>
     </ClCompile>
-<<<<<<< HEAD
-=======
     <ClCompile Include="Emu\SysCalls\Modules\sceNpTrophy.cpp">
       <Filter>Emu\SysCalls\Modules</Filter>
     </ClCompile>
@@ -408,7 +406,6 @@
     <ClCompile Include="Emu\FS\vfsDir.cpp">
       <Filter>Emu\FS</Filter>
     </ClCompile>
->>>>>>> ab25edfa
   </ItemGroup>
   <ItemGroup>
     <ResourceCompile Include="rpcs3.rc" />
