﻿<?xml version="1.0" encoding="utf-8"?>
<Project ToolsVersion="4.0" xmlns="http://schemas.microsoft.com/developer/msbuild/2003">
  <ItemGroup>
    <Filter Include="Source Files">
      <UniqueIdentifier>{4FC737F1-C7A5-4376-A066-2A32D752A2FF}</UniqueIdentifier>
      <Extensions>cpp;c;cc;cxx;def;odl;idl;hpj;bat;asm;asmx</Extensions>
    </Filter>
    <Filter Include="Header Files">
      <UniqueIdentifier>{93995380-89BD-4b04-88EB-625FBE52EBFB}</UniqueIdentifier>
      <Extensions>h;hh;hpp;hxx;hm;inl;inc;xsd</Extensions>
    </Filter>
    <Filter Include="Crypto">
      <UniqueIdentifier>{d614f6ff-cd3b-40c4-8a76-1ff82b68d3d4}</UniqueIdentifier>
    </Filter>
    <Filter Include="Emu">
      <UniqueIdentifier>{ad58328f-b041-41e0-ad17-dbad7d193051}</UniqueIdentifier>
    </Filter>
    <Filter Include="Emu\SysCalls">
      <UniqueIdentifier>{d79d0db9-c3fc-480a-9979-175b82ffecf7}</UniqueIdentifier>
    </Filter>
    <Filter Include="Emu\SysCalls\lv2">
      <UniqueIdentifier>{269371f1-45b7-4ca9-a4a7-376e6e62a8ba}</UniqueIdentifier>
    </Filter>
    <Filter Include="Emu\SysCalls\Modules">
      <UniqueIdentifier>{4317ac27-38e4-4f8d-9bac-496f9b00f615}</UniqueIdentifier>
    </Filter>
    <Filter Include="Emu\Io">
      <UniqueIdentifier>{1df5b438-f263-4ff4-9b86-a9ea368f2106}</UniqueIdentifier>
    </Filter>
    <Filter Include="Emu\FS">
      <UniqueIdentifier>{b26b6b08-a8ce-4bb5-8339-c5352a23ce96}</UniqueIdentifier>
    </Filter>
    <Filter Include="Emu\HDD">
      <UniqueIdentifier>{28902cf4-4fa6-428b-ab94-6b410fd5077f}</UniqueIdentifier>
    </Filter>
    <Filter Include="Emu\CPU">
      <UniqueIdentifier>{037247b4-0370-4193-a25d-bc9d075bf0a7}</UniqueIdentifier>
    </Filter>
    <Filter Include="Emu\Audio">
      <UniqueIdentifier>{5a18e5b1-2632-4849-ba94-e7a2ea0b78fa}</UniqueIdentifier>
    </Filter>
    <Filter Include="Emu\Audio\AL">
      <UniqueIdentifier>{f5d19014-3c8f-43d2-bb46-af3d7f4add2b}</UniqueIdentifier>
    </Filter>
    <Filter Include="Emu\Memory">
      <UniqueIdentifier>{960c535f-dabe-4f7e-b73f-fb0fac60d7c0}</UniqueIdentifier>
    </Filter>
    <Filter Include="Loader">
      <UniqueIdentifier>{cd540262-1ecb-4160-a69f-95704e32f2d0}</UniqueIdentifier>
    </Filter>
    <Filter Include="Utilities">
      <UniqueIdentifier>{be701b55-2a3d-4692-a3bf-347681ab1c7e}</UniqueIdentifier>
    </Filter>
    <Filter Include="Utilities\SimpleIni">
      <UniqueIdentifier>{84c34dd1-4c49-4ecf-8ee2-4165c14f24be}</UniqueIdentifier>
    </Filter>
    <Filter Include="Emu\Io\Null">
      <UniqueIdentifier>{fcac6852-b45f-4cf2-afee-cf56bcea14e5}</UniqueIdentifier>
    </Filter>
    <Filter Include="Emu\SysCalls\currently_unused">
      <UniqueIdentifier>{ead7494f-a872-4b4d-a864-1a61c3b6012f}</UniqueIdentifier>
    </Filter>
    <Filter Include="Emu\CPU\Cell">
      <UniqueIdentifier>{13d20086-2188-425a-9856-0440fe6f79f2}</UniqueIdentifier>
    </Filter>
    <Filter Include="Emu\CPU\ARMv7">
      <UniqueIdentifier>{93b1cff1-0158-4327-a437-e9abcac8d724}</UniqueIdentifier>
    </Filter>
    <Filter Include="Emu\CPU\ARMv7\Modules">
      <UniqueIdentifier>{1d9e6fc4-9a79-4329-a8b5-081e24822aaa}</UniqueIdentifier>
    </Filter>
    <Filter Include="Emu\GPU">
      <UniqueIdentifier>{6674e2ab-90cd-47de-a852-d21643ab18c2}</UniqueIdentifier>
    </Filter>
    <Filter Include="Emu\GPU\RSX">
      <UniqueIdentifier>{fadb4b36-57af-4583-891d-d22ff369e266}</UniqueIdentifier>
    </Filter>
    <Filter Include="Emu\GPU\RSX\Null">
      <UniqueIdentifier>{4adca4fa-b90f-4662-9eb0-1d29cf3cd2eb}</UniqueIdentifier>
    </Filter>
    <Filter Include="Emu\GPU\RSX\GL">
      <UniqueIdentifier>{6f1da5b2-52c5-416b-9b5c-b9897bc1b300}</UniqueIdentifier>
    </Filter>
    <Filter Include="Emu\Audio\Null">
      <UniqueIdentifier>{1eae80f6-5aef-4049-81a0-bbfd7602f8f6}</UniqueIdentifier>
    </Filter>
    <Filter Include="Emu\Audio\XAudio2">
      <UniqueIdentifier>{1d6abf72-0f18-43ec-9351-1fed1a3d1a1e}</UniqueIdentifier>
    </Filter>
    <Filter Include="Emu\CPU\ARMv7\Objects">
      <UniqueIdentifier>{368770cf-c8d9-4f4a-9ac3-5bdf48101ffe}</UniqueIdentifier>
    </Filter>
  </ItemGroup>
  <ItemGroup>
    <ClCompile Include="Crypto\aes.cpp">
      <Filter>Crypto</Filter>
    </ClCompile>
    <ClCompile Include="Crypto\key_vault.cpp">
      <Filter>Crypto</Filter>
    </ClCompile>
    <ClCompile Include="Crypto\lz.cpp">
      <Filter>Crypto</Filter>
    </ClCompile>
    <ClCompile Include="Crypto\sha1.cpp">
      <Filter>Crypto</Filter>
    </ClCompile>
    <ClCompile Include="Crypto\unedat.cpp">
      <Filter>Crypto</Filter>
    </ClCompile>
    <ClCompile Include="Crypto\unpkg.cpp">
      <Filter>Crypto</Filter>
    </ClCompile>
    <ClCompile Include="Crypto\unself.cpp">
      <Filter>Crypto</Filter>
    </ClCompile>
    <ClCompile Include="Crypto\utils.cpp">
      <Filter>Crypto</Filter>
    </ClCompile>
    <ClCompile Include="Emu\System.cpp">
      <Filter>Emu</Filter>
    </ClCompile>
    <ClCompile Include="Emu\Event.cpp">
      <Filter>Emu\SysCalls</Filter>
    </ClCompile>
    <ClCompile Include="Emu\SysCalls\Callback.cpp">
      <Filter>Emu\SysCalls</Filter>
    </ClCompile>
    <ClCompile Include="Emu\SysCalls\FuncList.cpp">
      <Filter>Emu\SysCalls</Filter>
    </ClCompile>
    <ClCompile Include="Emu\SysCalls\Modules.cpp">
      <Filter>Emu\SysCalls</Filter>
    </ClCompile>
    <ClCompile Include="Emu\SysCalls\Static.cpp">
      <Filter>Emu\SysCalls</Filter>
    </ClCompile>
    <ClCompile Include="Emu\SysCalls\SysCalls.cpp">
      <Filter>Emu\SysCalls</Filter>
    </ClCompile>
    <ClCompile Include="Emu\SysCalls\Modules\cellAdec.cpp">
      <Filter>Emu\SysCalls\Modules</Filter>
    </ClCompile>
    <ClCompile Include="Emu\SysCalls\Modules\cellAtrac.cpp">
      <Filter>Emu\SysCalls\Modules</Filter>
    </ClCompile>
    <ClCompile Include="Emu\SysCalls\Modules\cellAudio.cpp">
      <Filter>Emu\SysCalls\Modules</Filter>
    </ClCompile>
    <ClCompile Include="Emu\SysCalls\Modules\cellAvconfExt.cpp">
      <Filter>Emu\SysCalls\Modules</Filter>
    </ClCompile>
    <ClCompile Include="Emu\SysCalls\Modules\cellCamera.cpp">
      <Filter>Emu\SysCalls\Modules</Filter>
    </ClCompile>
    <ClCompile Include="Emu\SysCalls\Modules\cellDmux.cpp">
      <Filter>Emu\SysCalls\Modules</Filter>
    </ClCompile>
    <ClCompile Include="Emu\SysCalls\Modules\cellFiber.cpp">
      <Filter>Emu\SysCalls\Modules</Filter>
    </ClCompile>
    <ClCompile Include="Emu\SysCalls\Modules\cellFont.cpp">
      <Filter>Emu\SysCalls\Modules</Filter>
    </ClCompile>
    <ClCompile Include="Emu\SysCalls\Modules\cellFontFT.cpp">
      <Filter>Emu\SysCalls\Modules</Filter>
    </ClCompile>
    <ClCompile Include="Emu\SysCalls\Modules\cellGame.cpp">
      <Filter>Emu\SysCalls\Modules</Filter>
    </ClCompile>
    <ClCompile Include="Emu\SysCalls\Modules\cellGcmSys.cpp">
      <Filter>Emu\SysCalls\Modules</Filter>
    </ClCompile>
    <ClCompile Include="Emu\SysCalls\Modules\cellGifDec.cpp">
      <Filter>Emu\SysCalls\Modules</Filter>
    </ClCompile>
    <ClCompile Include="Emu\SysCalls\Modules\cellJpgDec.cpp">
      <Filter>Emu\SysCalls\Modules</Filter>
    </ClCompile>
    <ClCompile Include="Emu\SysCalls\Modules\cellKb.cpp">
      <Filter>Emu\SysCalls\Modules</Filter>
    </ClCompile>
    <ClCompile Include="Emu\SysCalls\Modules\cellL10n.cpp">
      <Filter>Emu\SysCalls\Modules</Filter>
    </ClCompile>
    <ClCompile Include="Emu\SysCalls\Modules\cellMouse.cpp">
      <Filter>Emu\SysCalls\Modules</Filter>
    </ClCompile>
    <ClCompile Include="Emu\SysCalls\Modules\cellNetCtl.cpp">
      <Filter>Emu\SysCalls\Modules</Filter>
    </ClCompile>
    <ClCompile Include="Emu\SysCalls\Modules\cellOvis.cpp">
      <Filter>Emu\SysCalls\Modules</Filter>
    </ClCompile>
    <ClCompile Include="Emu\SysCalls\Modules\cellPad.cpp">
      <Filter>Emu\SysCalls\Modules</Filter>
    </ClCompile>
    <ClCompile Include="Emu\SysCalls\Modules\cellPamf.cpp">
      <Filter>Emu\SysCalls\Modules</Filter>
    </ClCompile>
    <ClCompile Include="Emu\SysCalls\Modules\cellPngDec.cpp">
      <Filter>Emu\SysCalls\Modules</Filter>
    </ClCompile>
    <ClCompile Include="Emu\SysCalls\Modules\cellSail.cpp">
      <Filter>Emu\SysCalls\Modules</Filter>
    </ClCompile>
    <ClCompile Include="Emu\SysCalls\Modules\cellResc.cpp">
      <Filter>Emu\SysCalls\Modules</Filter>
    </ClCompile>
    <ClCompile Include="Emu\SysCalls\Modules\cellRtc.cpp">
      <Filter>Emu\SysCalls\Modules</Filter>
    </ClCompile>
    <ClCompile Include="Emu\SysCalls\Modules\cellSaveData.cpp">
      <Filter>Emu\SysCalls\Modules</Filter>
    </ClCompile>
    <ClCompile Include="Emu\SysCalls\Modules\cellSpurs.cpp">
      <Filter>Emu\SysCalls\Modules</Filter>
    </ClCompile>
    <ClCompile Include="Emu\SysCalls\Modules\cellSpursJq.cpp">
      <Filter>Emu\SysCalls\Modules</Filter>
    </ClCompile>
    <ClCompile Include="Emu\SysCalls\Modules\cellSubdisplay.cpp">
      <Filter>Emu\SysCalls\Modules</Filter>
    </ClCompile>
    <ClCompile Include="Emu\SysCalls\Modules\cellSync.cpp">
      <Filter>Emu\SysCalls\Modules</Filter>
    </ClCompile>
    <ClCompile Include="Emu\SysCalls\Modules\cellSync2.cpp">
      <Filter>Emu\SysCalls\Modules</Filter>
    </ClCompile>
    <ClCompile Include="Emu\SysCalls\Modules\cellSysmodule.cpp">
      <Filter>Emu\SysCalls\Modules</Filter>
    </ClCompile>
    <ClCompile Include="Emu\SysCalls\Modules\cellSysutil.cpp">
      <Filter>Emu\SysCalls\Modules</Filter>
    </ClCompile>
    <ClCompile Include="Emu\SysCalls\Modules\cellSysutilAp.cpp">
      <Filter>Emu\SysCalls\Modules</Filter>
    </ClCompile>
    <ClCompile Include="Emu\SysCalls\Modules\cellUserInfo.cpp">
      <Filter>Emu\SysCalls\Modules</Filter>
    </ClCompile>
    <ClCompile Include="Emu\SysCalls\Modules\cellVdec.cpp">
      <Filter>Emu\SysCalls\Modules</Filter>
    </ClCompile>
    <ClCompile Include="Emu\SysCalls\Modules\cellVpost.cpp">
      <Filter>Emu\SysCalls\Modules</Filter>
    </ClCompile>
    <ClCompile Include="Emu\SysCalls\Modules\libmixer.cpp">
      <Filter>Emu\SysCalls\Modules</Filter>
    </ClCompile>
    <ClCompile Include="Emu\SysCalls\Modules\sceNp.cpp">
      <Filter>Emu\SysCalls\Modules</Filter>
    </ClCompile>
    <ClCompile Include="Emu\SysCalls\Modules\sceNpClans.cpp">
      <Filter>Emu\SysCalls\Modules</Filter>
    </ClCompile>
    <ClCompile Include="Emu\SysCalls\Modules\sceNpCommerce2.cpp">
      <Filter>Emu\SysCalls\Modules</Filter>
    </ClCompile>
    <ClCompile Include="Emu\SysCalls\Modules\sceNpSns.cpp">
      <Filter>Emu\SysCalls\Modules</Filter>
    </ClCompile>
    <ClCompile Include="Emu\SysCalls\Modules\sceNpTrophy.cpp">
      <Filter>Emu\SysCalls\Modules</Filter>
    </ClCompile>
    <ClCompile Include="Emu\SysCalls\Modules\sceNpTus.cpp">
      <Filter>Emu\SysCalls\Modules</Filter>
    </ClCompile>
    <ClCompile Include="Emu\SysCalls\Modules\sysPrxForUser.cpp">
      <Filter>Emu\SysCalls\Modules</Filter>
    </ClCompile>
    <ClCompile Include="Emu\SysCalls\Modules\sys_io.cpp">
      <Filter>Emu\SysCalls\Modules</Filter>
    </ClCompile>
    <ClCompile Include="Emu\SysCalls\Modules\sys_net.cpp">
      <Filter>Emu\SysCalls\Modules</Filter>
    </ClCompile>
    <ClCompile Include="Emu\Io\Keyboard.cpp">
      <Filter>Emu\Io</Filter>
    </ClCompile>
    <ClCompile Include="Emu\Io\Mouse.cpp">
      <Filter>Emu\Io</Filter>
    </ClCompile>
    <ClCompile Include="Emu\Io\Pad.cpp">
      <Filter>Emu\Io</Filter>
    </ClCompile>
    <ClCompile Include="Emu\FS\VFS.cpp">
      <Filter>Emu\FS</Filter>
    </ClCompile>
    <ClCompile Include="Emu\FS\vfsDevice.cpp">
      <Filter>Emu\FS</Filter>
    </ClCompile>
    <ClCompile Include="Emu\FS\vfsDeviceLocalFile.cpp">
      <Filter>Emu\FS</Filter>
    </ClCompile>
    <ClCompile Include="Emu\FS\vfsDir.cpp">
      <Filter>Emu\FS</Filter>
    </ClCompile>
    <ClCompile Include="Emu\FS\vfsDirBase.cpp">
      <Filter>Emu\FS</Filter>
    </ClCompile>
    <ClCompile Include="Emu\FS\vfsFile.cpp">
      <Filter>Emu\FS</Filter>
    </ClCompile>
    <ClCompile Include="Emu\FS\vfsFileBase.cpp">
      <Filter>Emu\FS</Filter>
    </ClCompile>
    <ClCompile Include="Emu\FS\vfsLocalDir.cpp">
      <Filter>Emu\FS</Filter>
    </ClCompile>
    <ClCompile Include="Emu\FS\vfsLocalFile.cpp">
      <Filter>Emu\FS</Filter>
    </ClCompile>
    <ClCompile Include="Emu\FS\vfsStream.cpp">
      <Filter>Emu\FS</Filter>
    </ClCompile>
    <ClCompile Include="Emu\FS\vfsStreamMemory.cpp">
      <Filter>Emu\FS</Filter>
    </ClCompile>
    <ClCompile Include="Emu\HDD\HDD.cpp">
      <Filter>Emu\HDD</Filter>
    </ClCompile>
    <ClCompile Include="Emu\Cell\MFC.cpp">
      <Filter>Emu\CPU\Cell</Filter>
    </ClCompile>
    <ClCompile Include="Emu\Cell\PPCDecoder.cpp">
      <Filter>Emu\CPU\Cell</Filter>
    </ClCompile>
    <ClCompile Include="Emu\Cell\PPCThread.cpp">
      <Filter>Emu\CPU\Cell</Filter>
    </ClCompile>
    <ClCompile Include="Emu\Cell\PPUThread.cpp">
      <Filter>Emu\CPU\Cell</Filter>
    </ClCompile>
    <ClCompile Include="Emu\Cell\RawSPUThread.cpp">
      <Filter>Emu\CPU\Cell</Filter>
    </ClCompile>
    <ClCompile Include="Emu\Cell\SPURecompilerCore.cpp">
      <Filter>Emu\CPU\Cell</Filter>
    </ClCompile>
    <ClCompile Include="Emu\Cell\SPURSManager.cpp">
      <Filter>Emu\CPU\Cell</Filter>
    </ClCompile>
    <ClCompile Include="Emu\Cell\SPUThread.cpp">
      <Filter>Emu\CPU\Cell</Filter>
    </ClCompile>
    <ClCompile Include="Emu\CPU\CPUThread.cpp">
      <Filter>Emu\CPU</Filter>
    </ClCompile>
    <ClCompile Include="Emu\CPU\CPUThreadManager.cpp">
      <Filter>Emu\CPU</Filter>
    </ClCompile>
    <ClCompile Include="Emu\ARMv7\ARMv7Thread.cpp">
      <Filter>Emu\CPU\ARMv7</Filter>
    </ClCompile>
    <ClCompile Include="Emu\Audio\AudioManager.cpp">
      <Filter>Emu\Audio</Filter>
    </ClCompile>
    <ClCompile Include="Emu\Audio\AudioDumper.cpp">
      <Filter>Emu\Audio</Filter>
    </ClCompile>
    <ClCompile Include="Emu\Audio\AL\OpenALThread.cpp">
      <Filter>Emu\Audio\AL</Filter>
    </ClCompile>
    <ClCompile Include="Emu\Memory\Memory.cpp">
      <Filter>Emu\Memory</Filter>
    </ClCompile>
    <ClCompile Include="Emu\Memory\vm.cpp">
      <Filter>Emu\Memory</Filter>
    </ClCompile>
    <ClCompile Include="Loader\ELF32.cpp">
      <Filter>Loader</Filter>
    </ClCompile>
    <ClCompile Include="Loader\ELF64.cpp">
      <Filter>Loader</Filter>
    </ClCompile>
    <ClCompile Include="Loader\Loader.cpp">
      <Filter>Loader</Filter>
    </ClCompile>
    <ClCompile Include="Loader\PKG.cpp">
      <Filter>Loader</Filter>
    </ClCompile>
    <ClCompile Include="Loader\PSF.cpp">
      <Filter>Loader</Filter>
    </ClCompile>
    <ClCompile Include="Loader\TROPUSR.cpp">
      <Filter>Loader</Filter>
    </ClCompile>
    <ClCompile Include="Loader\TRP.cpp">
      <Filter>Loader</Filter>
    </ClCompile>
    <ClCompile Include="stdafx.cpp">
      <Filter>Source Files</Filter>
    </ClCompile>
    <ClCompile Include="..\Utilities\StrFmt.cpp">
      <Filter>Utilities</Filter>
    </ClCompile>
    <ClCompile Include="Emu\SysCalls\ModuleManager.cpp">
      <Filter>Emu\SysCalls</Filter>
    </ClCompile>
    <ClCompile Include="Emu\SysCalls\Modules\cellBgdl.cpp">
      <Filter>Emu\SysCalls\currently_unused</Filter>
    </ClCompile>
    <ClCompile Include="Emu\SysCalls\Modules\cellCelp8Enc.cpp">
      <Filter>Emu\SysCalls\currently_unused</Filter>
    </ClCompile>
    <ClCompile Include="Emu\SysCalls\Modules\cellCelpEnc.cpp">
      <Filter>Emu\SysCalls\currently_unused</Filter>
    </ClCompile>
    <ClCompile Include="Emu\SysCalls\Modules\cellGem.cpp">
      <Filter>Emu\SysCalls\Modules</Filter>
    </ClCompile>
    <ClCompile Include="Emu\SysCalls\Modules\cellHttpUtil.cpp">
      <Filter>Emu\SysCalls\currently_unused</Filter>
    </ClCompile>
    <ClCompile Include="Emu\SysCalls\Modules\cellImejp.cpp">
      <Filter>Emu\SysCalls\currently_unused</Filter>
    </ClCompile>
    <ClCompile Include="Emu\SysCalls\Modules\cellJpgEnc.cpp">
      <Filter>Emu\SysCalls\currently_unused</Filter>
    </ClCompile>
    <ClCompile Include="Emu\SysCalls\Modules\cellKey2char.cpp">
      <Filter>Emu\SysCalls\currently_unused</Filter>
    </ClCompile>
    <ClCompile Include="Emu\SysCalls\Modules\cellLv2dbg.cpp">
      <Filter>Emu\SysCalls\currently_unused</Filter>
    </ClCompile>
    <ClCompile Include="Emu\SysCalls\Modules\cellMusicDecode.cpp">
      <Filter>Emu\SysCalls\currently_unused</Filter>
    </ClCompile>
    <ClCompile Include="Emu\SysCalls\Modules\cellMusicExport.cpp">
      <Filter>Emu\SysCalls\currently_unused</Filter>
    </ClCompile>
    <ClCompile Include="Emu\SysCalls\Modules\cellPhotoDecode.cpp">
      <Filter>Emu\SysCalls\currently_unused</Filter>
    </ClCompile>
    <ClCompile Include="Emu\SysCalls\Modules\cellPhotoExport.cpp">
      <Filter>Emu\SysCalls\currently_unused</Filter>
    </ClCompile>
    <ClCompile Include="Emu\SysCalls\Modules\cellPhotoImport.cpp">
      <Filter>Emu\SysCalls\currently_unused</Filter>
    </ClCompile>
    <ClCompile Include="Emu\SysCalls\Modules\cellPngEnc.cpp">
      <Filter>Emu\SysCalls\currently_unused</Filter>
    </ClCompile>
    <ClCompile Include="Emu\SysCalls\Modules\cellPrint.cpp">
      <Filter>Emu\SysCalls\currently_unused</Filter>
    </ClCompile>
    <ClCompile Include="Emu\SysCalls\Modules\cellRudp.cpp">
      <Filter>Emu\SysCalls\currently_unused</Filter>
    </ClCompile>
    <ClCompile Include="Emu\SysCalls\Modules\cellSailRec.cpp">
      <Filter>Emu\SysCalls\currently_unused</Filter>
    </ClCompile>
    <ClCompile Include="Emu\SysCalls\Modules\cellScreenshot.cpp">
      <Filter>Emu\SysCalls\currently_unused</Filter>
    </ClCompile>
    <ClCompile Include="Emu\SysCalls\Modules\cellSearch.cpp">
      <Filter>Emu\SysCalls\currently_unused</Filter>
    </ClCompile>
    <ClCompile Include="Emu\SysCalls\Modules\cellSheap.cpp">
      <Filter>Emu\SysCalls\currently_unused</Filter>
    </ClCompile>
    <ClCompile Include="Emu\SysCalls\Modules\cellSsl.cpp">
      <Filter>Emu\SysCalls\currently_unused</Filter>
    </ClCompile>
    <ClCompile Include="Emu\SysCalls\Modules\cellUsbd.cpp">
      <Filter>Emu\SysCalls\currently_unused</Filter>
    </ClCompile>
    <ClCompile Include="Emu\SysCalls\Modules\cellUsbpspcm.cpp">
      <Filter>Emu\SysCalls\currently_unused</Filter>
    </ClCompile>
    <ClCompile Include="Emu\SysCalls\Modules\cellVoice.cpp">
      <Filter>Emu\SysCalls\currently_unused</Filter>
    </ClCompile>
    <ClCompile Include="Emu\SysCalls\Modules\libsnd3.cpp">
      <Filter>Emu\SysCalls\currently_unused</Filter>
    </ClCompile>
    <ClCompile Include="Emu\SysCalls\Modules\libsynth2.cpp">
      <Filter>Emu\SysCalls\currently_unused</Filter>
    </ClCompile>
    <ClCompile Include="Emu\SysCalls\Modules\sys_http.cpp">
      <Filter>Emu\SysCalls\currently_unused</Filter>
    </ClCompile>
    <ClCompile Include="..\Utilities\SSemaphore.cpp">
      <Filter>Utilities</Filter>
    </ClCompile>
    <ClCompile Include="Emu\SysCalls\lv2\sys_process.cpp">
      <Filter>Emu\SysCalls\lv2</Filter>
    </ClCompile>
    <ClCompile Include="Emu\SysCalls\lv2\sys_prx.cpp">
      <Filter>Emu\SysCalls\lv2</Filter>
    </ClCompile>
    <ClCompile Include="Emu\SysCalls\lv2\sys_memory.cpp">
      <Filter>Emu\SysCalls\lv2</Filter>
    </ClCompile>
    <ClCompile Include="Emu\SysCalls\lv2\sys_timer.cpp">
      <Filter>Emu\SysCalls\lv2</Filter>
    </ClCompile>
    <ClCompile Include="Emu\SysCalls\lv2\sys_lwcond.cpp">
      <Filter>Emu\SysCalls\lv2</Filter>
    </ClCompile>
    <ClCompile Include="Emu\SysCalls\lv2\sys_rwlock.cpp">
      <Filter>Emu\SysCalls\lv2</Filter>
    </ClCompile>
    <ClCompile Include="Emu\SysCalls\lv2\sys_lwmutex.cpp">
      <Filter>Emu\SysCalls\lv2</Filter>
    </ClCompile>
    <ClCompile Include="Emu\SysCalls\lv2\sys_cond.cpp">
      <Filter>Emu\SysCalls\lv2</Filter>
    </ClCompile>
    <ClCompile Include="Emu\SysCalls\lv2\sys_mutex.cpp">
      <Filter>Emu\SysCalls\lv2</Filter>
    </ClCompile>
    <ClCompile Include="Emu\SysCalls\lv2\sys_semaphore.cpp">
      <Filter>Emu\SysCalls\lv2</Filter>
    </ClCompile>
    <ClCompile Include="Emu\SysCalls\lv2\sys_rsx.cpp">
      <Filter>Emu\SysCalls\lv2</Filter>
    </ClCompile>
    <ClCompile Include="Emu\SysCalls\lv2\sys_spinlock.cpp">
      <Filter>Emu\SysCalls\lv2</Filter>
    </ClCompile>
    <ClCompile Include="Emu\SysCalls\lv2\sys_ppu_thread.cpp">
      <Filter>Emu\SysCalls\lv2</Filter>
    </ClCompile>
    <ClCompile Include="Emu\SysCalls\lv2\sys_tty.cpp">
      <Filter>Emu\SysCalls\lv2</Filter>
    </ClCompile>
    <ClCompile Include="Emu\SysCalls\lv2\sys_vm.cpp">
      <Filter>Emu\SysCalls\lv2</Filter>
    </ClCompile>
    <ClCompile Include="Emu\SysCalls\lv2\sys_trace.cpp">
      <Filter>Emu\SysCalls\lv2</Filter>
    </ClCompile>
    <ClCompile Include="Emu\SysCalls\lv2\sys_event.cpp">
      <Filter>Emu\SysCalls\lv2</Filter>
    </ClCompile>
    <ClCompile Include="Emu\SysCalls\lv2\sys_spu.cpp">
      <Filter>Emu\SysCalls\lv2</Filter>
    </ClCompile>
    <ClCompile Include="Emu\SysCalls\lv2\sys_time.cpp">
      <Filter>Emu\SysCalls\lv2</Filter>
    </ClCompile>
    <ClCompile Include="Emu\SysCalls\lv2\sys_interrupt.cpp">
      <Filter>Emu\SysCalls\lv2</Filter>
    </ClCompile>
    <ClCompile Include="Emu\SysCalls\lv2\sys_mmapper.cpp">
      <Filter>Emu\SysCalls\lv2</Filter>
    </ClCompile>
    <ClCompile Include="..\Utilities\Log.cpp">
      <Filter>Utilities</Filter>
    </ClCompile>
    <ClCompile Include="Emu\SysCalls\Modules\cellMsgDialog.cpp">
      <Filter>Emu\SysCalls\Modules</Filter>
    </ClCompile>
    <ClCompile Include="Emu\RSX\GL\GLProgram.cpp">
      <Filter>Emu\GPU\RSX\GL</Filter>
    </ClCompile>
    <ClCompile Include="Emu\RSX\GL\GLProgramBuffer.cpp">
      <Filter>Emu\GPU\RSX\GL</Filter>
    </ClCompile>
    <ClCompile Include="Emu\RSX\GL\GLVertexProgram.cpp">
      <Filter>Emu\GPU\RSX\GL</Filter>
    </ClCompile>
    <ClCompile Include="Emu\RSX\GL\OpenGL.cpp">
      <Filter>Emu\GPU\RSX\GL</Filter>
    </ClCompile>
    <ClCompile Include="Emu\RSX\GL\GLBuffers.cpp">
      <Filter>Emu\GPU\RSX\GL</Filter>
    </ClCompile>
    <ClCompile Include="Emu\RSX\GL\GLFragmentProgram.cpp">
      <Filter>Emu\GPU\RSX\GL</Filter>
    </ClCompile>
    <ClCompile Include="Emu\RSX\GL\GLGSRender.cpp">
      <Filter>Emu\GPU\RSX\GL</Filter>
    </ClCompile>
    <ClCompile Include="Emu\RSX\GSManager.cpp">
      <Filter>Emu\GPU\RSX</Filter>
    </ClCompile>
    <ClCompile Include="Emu\RSX\GSRender.cpp">
      <Filter>Emu\GPU\RSX</Filter>
    </ClCompile>
    <ClCompile Include="Emu\RSX\RSXDMA.cpp">
      <Filter>Emu\GPU\RSX</Filter>
	</ClCompile>
    <ClCompile Include="Emu\RSX\RSXTexture.cpp">
      <Filter>Emu\GPU\RSX</Filter>
    </ClCompile>
    <ClCompile Include="Emu\RSX\RSXThread.cpp">
      <Filter>Emu\GPU\RSX</Filter>
    </ClCompile>
    <ClCompile Include="Emu\SysCalls\lv2\sys_event_flag.cpp">
      <Filter>Emu\SysCalls\lv2</Filter>
    </ClCompile>
    <ClCompile Include="..\Utilities\AutoPause.cpp">
      <Filter>Utilities</Filter>
    </ClCompile>
    <ClCompile Include="Emu\SysCalls\LogBase.cpp">
      <Filter>Emu\SysCalls</Filter>
    </ClCompile>
    <ClCompile Include="Emu\DbgCommand.cpp">
      <Filter>Emu</Filter>
    </ClCompile>
    <ClCompile Include="Ini.cpp">
      <Filter>Utilities</Filter>
    </ClCompile>
    <ClCompile Include="..\Utilities\rFile.cpp">
      <Filter>Utilities</Filter>
    </ClCompile>
    <ClCompile Include="..\Utilities\rMsgBox.cpp">
      <Filter>Utilities</Filter>
    </ClCompile>
    <ClCompile Include="..\Utilities\rPlatform.cpp">
      <Filter>Utilities</Filter>
    </ClCompile>
    <ClCompile Include="..\Utilities\rTime.cpp">
      <Filter>Utilities</Filter>
    </ClCompile>
    <ClCompile Include="..\Utilities\rXml.cpp">
      <Filter>Utilities</Filter>
    </ClCompile>
    <ClCompile Include="Crypto\ec.cpp">
      <Filter>Crypto</Filter>
    </ClCompile>
    <ClCompile Include="Emu\SysCalls\Modules\cellMic.cpp">
      <Filter>Emu\SysCalls\Modules</Filter>
    </ClCompile>
    <ClCompile Include="Emu\Cell\PPULLVMRecompiler.cpp">
      <Filter>Emu\CPU\Cell</Filter>
    </ClCompile>
    <ClCompile Include="Emu\Cell\PPULLVMRecompilerTests.cpp">
      <Filter>Emu\CPU\Cell</Filter>
    </ClCompile>
    <ClCompile Include="Emu\ARMv7\ARMv7Interpreter.cpp">
      <Filter>Emu\CPU\ARMv7</Filter>
    </ClCompile>
    <ClCompile Include="Emu\ARMv7\ARMv7DisAsm.cpp">
      <Filter>Emu\CPU\ARMv7</Filter>
    </ClCompile>
    <ClCompile Include="Emu\ARMv7\PSVFuncList.cpp">
      <Filter>Emu\CPU\ARMv7</Filter>
    </ClCompile>
    <ClCompile Include="Emu\ARMv7\Modules\sceLibc.cpp">
      <Filter>Emu\CPU\ARMv7\Modules</Filter>
    </ClCompile>
    <ClCompile Include="Emu\ARMv7\Modules\sceLibstdcxx.cpp">
      <Filter>Emu\CPU\ARMv7\Modules</Filter>
    </ClCompile>
    <ClCompile Include="Emu\ARMv7\Modules\sceLibKernel.cpp">
      <Filter>Emu\CPU\ARMv7\Modules</Filter>
    </ClCompile>
    <ClCompile Include="Emu\ARMv7\Modules\sceLibm.cpp">
      <Filter>Emu\CPU\ARMv7\Modules</Filter>
    </ClCompile>
    <ClCompile Include="Emu\SysCalls\lv2\sleep_queue_type.cpp">
      <Filter>Emu\SysCalls\lv2</Filter>
    </ClCompile>
    <ClCompile Include="Emu\SysCalls\SyncPrimitivesManager.cpp">
      <Filter>Emu\SysCalls</Filter>
    </ClCompile>
    <ClCompile Include="Emu\SysCalls\lv2\cellFs.cpp">
      <Filter>Emu\SysCalls\lv2</Filter>
    </ClCompile>
    <ClCompile Include="..\Utilities\Thread.cpp">
      <Filter>Utilities</Filter>
    </ClCompile>
    <ClCompile Include="Emu\Audio\XAudio2\XAudio2Thread.cpp">
      <Filter>Emu\Audio\XAudio2</Filter>
    </ClCompile>
<<<<<<< HEAD
    <ClCompile Include="Emu\SysCalls\Modules\cellSpursSpu.cpp">
      <Filter>Emu\SysCalls\Modules</Filter>
=======
    <ClCompile Include="Emu\ARMv7\ARMv7Decoder.cpp">
      <Filter>Emu\CPU\ARMv7</Filter>
    </ClCompile>
    <ClCompile Include="Emu\ARMv7\PSVObjectList.cpp">
      <Filter>Emu\CPU\ARMv7</Filter>
    </ClCompile>
    <ClCompile Include="Emu\ARMv7\Modules\psv_sema.cpp">
      <Filter>Emu\CPU\ARMv7\Objects</Filter>
    </ClCompile>
    <ClCompile Include="Emu\ARMv7\Modules\psv_event_flag.cpp">
      <Filter>Emu\CPU\ARMv7\Objects</Filter>
    </ClCompile>
    <ClCompile Include="Emu\ARMv7\Modules\sceSysmodule.cpp">
      <Filter>Emu\CPU\ARMv7\Modules</Filter>
    </ClCompile>
    <ClCompile Include="Emu\ARMv7\Modules\scePerf.cpp">
      <Filter>Emu\CPU\ARMv7\Modules</Filter>
    </ClCompile>
    <ClCompile Include="Emu\ARMv7\Modules\sceCtrl.cpp">
      <Filter>Emu\CPU\ARMv7\Modules</Filter>
    </ClCompile>
    <ClCompile Include="Emu\ARMv7\Modules\sceDeci4p.cpp">
      <Filter>Emu\CPU\ARMv7\Modules</Filter>
    </ClCompile>
    <ClCompile Include="Emu\ARMv7\Modules\sceDisplay.cpp">
      <Filter>Emu\CPU\ARMv7\Modules</Filter>
    </ClCompile>
    <ClCompile Include="Emu\ARMv7\Modules\sceGxm.cpp">
      <Filter>Emu\CPU\ARMv7\Modules</Filter>
    </ClCompile>
    <ClCompile Include="Emu\ARMv7\Modules\sceAppMgr.cpp">
      <Filter>Emu\CPU\ARMv7\Modules</Filter>
    </ClCompile>
    <ClCompile Include="Emu\ARMv7\Modules\sceAppUtil.cpp">
      <Filter>Emu\CPU\ARMv7\Modules</Filter>
    </ClCompile>
    <ClCompile Include="Emu\ARMv7\Modules\sceAudio.cpp">
      <Filter>Emu\CPU\ARMv7\Modules</Filter>
    </ClCompile>
    <ClCompile Include="Emu\ARMv7\Modules\sceAudiodec.cpp">
      <Filter>Emu\CPU\ARMv7\Modules</Filter>
    </ClCompile>
    <ClCompile Include="Emu\ARMv7\Modules\sceAudioenc.cpp">
      <Filter>Emu\CPU\ARMv7\Modules</Filter>
    </ClCompile>
    <ClCompile Include="Emu\ARMv7\Modules\sceAudioIn.cpp">
      <Filter>Emu\CPU\ARMv7\Modules</Filter>
    </ClCompile>
    <ClCompile Include="Emu\ARMv7\Modules\sceCamera.cpp">
      <Filter>Emu\CPU\ARMv7\Modules</Filter>
    </ClCompile>
    <ClCompile Include="Emu\ARMv7\Modules\sceCodecEngine.cpp">
      <Filter>Emu\CPU\ARMv7\Modules</Filter>
    </ClCompile>
    <ClCompile Include="Emu\ARMv7\Modules\sceCommonDialog.cpp">
      <Filter>Emu\CPU\ARMv7\Modules</Filter>
    </ClCompile>
    <ClCompile Include="Emu\ARMv7\Modules\sceDbg.cpp">
      <Filter>Emu\CPU\ARMv7\Modules</Filter>
    </ClCompile>
    <ClCompile Include="Emu\ARMv7\Modules\sceDeflt.cpp">
      <Filter>Emu\CPU\ARMv7\Modules</Filter>
    </ClCompile>
    <ClCompile Include="Emu\ARMv7\Modules\sceFiber.cpp">
      <Filter>Emu\CPU\ARMv7\Modules</Filter>
    </ClCompile>
    <ClCompile Include="Emu\ARMv7\Modules\sceFios.cpp">
      <Filter>Emu\CPU\ARMv7\Modules</Filter>
    </ClCompile>
    <ClCompile Include="Emu\ARMv7\Modules\sceFpu.cpp">
      <Filter>Emu\CPU\ARMv7\Modules</Filter>
    </ClCompile>
    <ClCompile Include="Emu\ARMv7\Modules\sceHttp.cpp">
      <Filter>Emu\CPU\ARMv7\Modules</Filter>
    </ClCompile>
    <ClCompile Include="Emu\ARMv7\Modules\sceIme.cpp">
      <Filter>Emu\CPU\ARMv7\Modules</Filter>
    </ClCompile>
    <ClCompile Include="Emu\ARMv7\Modules\sceJpeg.cpp">
      <Filter>Emu\CPU\ARMv7\Modules</Filter>
    </ClCompile>
    <ClCompile Include="Emu\ARMv7\Modules\sceJpegEnc.cpp">
      <Filter>Emu\CPU\ARMv7\Modules</Filter>
    </ClCompile>
    <ClCompile Include="Emu\ARMv7\Modules\sceLiveArea.cpp">
      <Filter>Emu\CPU\ARMv7\Modules</Filter>
    </ClCompile>
    <ClCompile Include="Emu\ARMv7\Modules\sceLocation.cpp">
      <Filter>Emu\CPU\ARMv7\Modules</Filter>
    </ClCompile>
    <ClCompile Include="Emu\ARMv7\Modules\sceMd5.cpp">
      <Filter>Emu\CPU\ARMv7\Modules</Filter>
    </ClCompile>
    <ClCompile Include="Emu\ARMv7\Modules\sceMotion.cpp">
      <Filter>Emu\CPU\ARMv7\Modules</Filter>
    </ClCompile>
    <ClCompile Include="Emu\ARMv7\Modules\sceMt19937.cpp">
      <Filter>Emu\CPU\ARMv7\Modules</Filter>
    </ClCompile>
    <ClCompile Include="Emu\ARMv7\Modules\sceNet.cpp">
      <Filter>Emu\CPU\ARMv7\Modules</Filter>
    </ClCompile>
    <ClCompile Include="Emu\ARMv7\Modules\sceNetCtl.cpp">
      <Filter>Emu\CPU\ARMv7\Modules</Filter>
    </ClCompile>
    <ClCompile Include="Emu\ARMv7\Modules\sceNgs.cpp">
      <Filter>Emu\CPU\ARMv7\Modules</Filter>
    </ClCompile>
    <ClCompile Include="Emu\ARMv7\Modules\sceNpBasic.cpp">
      <Filter>Emu\CPU\ARMv7\Modules</Filter>
    </ClCompile>
    <ClCompile Include="Emu\ARMv7\Modules\sceNpCommon.cpp">
      <Filter>Emu\CPU\ARMv7\Modules</Filter>
    </ClCompile>
    <ClCompile Include="Emu\ARMv7\Modules\sceNpManager.cpp">
      <Filter>Emu\CPU\ARMv7\Modules</Filter>
    </ClCompile>
    <ClCompile Include="Emu\ARMv7\Modules\sceNpMatching.cpp">
      <Filter>Emu\CPU\ARMv7\Modules</Filter>
    </ClCompile>
    <ClCompile Include="Emu\ARMv7\Modules\sceNpScore.cpp">
      <Filter>Emu\CPU\ARMv7\Modules</Filter>
    </ClCompile>
    <ClCompile Include="Emu\ARMv7\Modules\sceNpUtility.cpp">
      <Filter>Emu\CPU\ARMv7\Modules</Filter>
    </ClCompile>
    <ClCompile Include="Emu\ARMv7\Modules\scePgf.cpp">
      <Filter>Emu\CPU\ARMv7\Modules</Filter>
    </ClCompile>
    <ClCompile Include="Emu\ARMv7\Modules\scePhotoExport.cpp">
      <Filter>Emu\CPU\ARMv7\Modules</Filter>
    </ClCompile>
    <ClCompile Include="Emu\ARMv7\Modules\sceRazorCapture.cpp">
      <Filter>Emu\CPU\ARMv7\Modules</Filter>
    </ClCompile>
    <ClCompile Include="Emu\ARMv7\Modules\sceRtc.cpp">
      <Filter>Emu\CPU\ARMv7\Modules</Filter>
    </ClCompile>
    <ClCompile Include="Emu\ARMv7\Modules\sceSas.cpp">
      <Filter>Emu\CPU\ARMv7\Modules</Filter>
    </ClCompile>
    <ClCompile Include="Emu\ARMv7\Modules\sceScreenShot.cpp">
      <Filter>Emu\CPU\ARMv7\Modules</Filter>
    </ClCompile>
    <ClCompile Include="Emu\ARMv7\Modules\sceSqlite.cpp">
      <Filter>Emu\CPU\ARMv7\Modules</Filter>
    </ClCompile>
    <ClCompile Include="Emu\ARMv7\Modules\sceSsl.cpp">
      <Filter>Emu\CPU\ARMv7\Modules</Filter>
    </ClCompile>
    <ClCompile Include="Emu\ARMv7\Modules\sceSulpha.cpp">
      <Filter>Emu\CPU\ARMv7\Modules</Filter>
    </ClCompile>
    <ClCompile Include="Emu\ARMv7\Modules\sceSystemGesture.cpp">
      <Filter>Emu\CPU\ARMv7\Modules</Filter>
    </ClCompile>
    <ClCompile Include="Emu\ARMv7\Modules\sceTouch.cpp">
      <Filter>Emu\CPU\ARMv7\Modules</Filter>
    </ClCompile>
    <ClCompile Include="Emu\ARMv7\Modules\sceUlt.cpp">
      <Filter>Emu\CPU\ARMv7\Modules</Filter>
    </ClCompile>
    <ClCompile Include="Emu\ARMv7\Modules\sceVideodec.cpp">
      <Filter>Emu\CPU\ARMv7\Modules</Filter>
    </ClCompile>
    <ClCompile Include="Emu\ARMv7\Modules\sceVoice.cpp">
      <Filter>Emu\CPU\ARMv7\Modules</Filter>
    </ClCompile>
    <ClCompile Include="Emu\ARMv7\Modules\sceVoiceQoS.cpp">
      <Filter>Emu\CPU\ARMv7\Modules</Filter>
    </ClCompile>
    <ClCompile Include="Emu\ARMv7\Modules\sceXml.cpp">
      <Filter>Emu\CPU\ARMv7\Modules</Filter>
    </ClCompile>
    <ClCompile Include="Emu\ARMv7\Modules\sceSfmt.cpp">
      <Filter>Emu\CPU\ARMv7\Modules</Filter>
    </ClCompile>
    <ClCompile Include="Emu\ARMv7\Modules\sceSha.cpp">
      <Filter>Emu\CPU\ARMv7\Modules</Filter>
>>>>>>> 32fd9223
    </ClCompile>
  </ItemGroup>
  <ItemGroup>
    <ClInclude Include="Crypto\aes.h">
      <Filter>Crypto</Filter>
    </ClInclude>
    <ClInclude Include="Crypto\key_vault.h">
      <Filter>Crypto</Filter>
    </ClInclude>
    <ClInclude Include="Crypto\lz.h">
      <Filter>Crypto</Filter>
    </ClInclude>
    <ClInclude Include="Crypto\sha1.h">
      <Filter>Crypto</Filter>
    </ClInclude>
    <ClInclude Include="Crypto\unedat.h">
      <Filter>Crypto</Filter>
    </ClInclude>
    <ClInclude Include="Crypto\unpkg.h">
      <Filter>Crypto</Filter>
    </ClInclude>
    <ClInclude Include="Crypto\unself.h">
      <Filter>Crypto</Filter>
    </ClInclude>
    <ClInclude Include="Crypto\utils.h">
      <Filter>Crypto</Filter>
    </ClInclude>
    <ClInclude Include="Emu\GameInfo.h">
      <Filter>Emu</Filter>
    </ClInclude>
    <ClInclude Include="Emu\System.h">
      <Filter>Emu</Filter>
    </ClInclude>
    <ClInclude Include="Emu\SysCalls\Callback.h">
      <Filter>Emu\SysCalls</Filter>
    </ClInclude>
    <ClInclude Include="Emu\SysCalls\ErrorCodes.h">
      <Filter>Emu\SysCalls</Filter>
    </ClInclude>
    <ClInclude Include="Emu\SysCalls\Modules.h">
      <Filter>Emu\SysCalls</Filter>
    </ClInclude>
    <ClInclude Include="Emu\SysCalls\SC_FUNC.h">
      <Filter>Emu\SysCalls</Filter>
    </ClInclude>
    <ClInclude Include="Emu\SysCalls\SysCalls.h">
      <Filter>Emu\SysCalls</Filter>
    </ClInclude>
    <ClInclude Include="Emu\SysCalls\Modules\cellAdec.h">
      <Filter>Emu\SysCalls\Modules</Filter>
    </ClInclude>
    <ClInclude Include="Emu\SysCalls\Modules\cellAtrac.h">
      <Filter>Emu\SysCalls\Modules</Filter>
    </ClInclude>
    <ClInclude Include="Emu\SysCalls\Modules\cellCamera.h">
      <Filter>Emu\SysCalls\Modules</Filter>
    </ClInclude>
    <ClInclude Include="Emu\SysCalls\Modules\cellDmux.h">
      <Filter>Emu\SysCalls\Modules</Filter>
    </ClInclude>
    <ClInclude Include="Emu\SysCalls\Modules\cellFiber.h">
      <Filter>Emu\SysCalls\Modules</Filter>
    </ClInclude>
    <ClInclude Include="Emu\SysCalls\Modules\cellFont.h">
      <Filter>Emu\SysCalls\Modules</Filter>
    </ClInclude>
    <ClInclude Include="Emu\SysCalls\Modules\cellFontFT.h">
      <Filter>Emu\SysCalls\Modules</Filter>
    </ClInclude>
    <ClInclude Include="Emu\SysCalls\Modules\cellGame.h">
      <Filter>Emu\SysCalls\Modules</Filter>
    </ClInclude>
    <ClInclude Include="Emu\SysCalls\Modules\cellGcmSys.h">
      <Filter>Emu\SysCalls\Modules</Filter>
    </ClInclude>
    <ClInclude Include="Emu\SysCalls\Modules\cellGem.h">
      <Filter>Emu\SysCalls\Modules</Filter>
    </ClInclude>
    <ClInclude Include="Emu\SysCalls\Modules\cellGifDec.h">
      <Filter>Emu\SysCalls\Modules</Filter>
    </ClInclude>
    <ClInclude Include="Emu\SysCalls\Modules\cellJpgDec.h">
      <Filter>Emu\SysCalls\Modules</Filter>
    </ClInclude>
    <ClInclude Include="Emu\SysCalls\Modules\cellKb.h">
      <Filter>Emu\SysCalls\Modules</Filter>
    </ClInclude>
    <ClInclude Include="Emu\SysCalls\Modules\cellL10n.h">
      <Filter>Emu\SysCalls\Modules</Filter>
    </ClInclude>
    <ClInclude Include="Emu\SysCalls\Modules\cellMic.h">
      <Filter>Emu\SysCalls\Modules</Filter>
    </ClInclude>
    <ClInclude Include="Emu\SysCalls\Modules\cellMouse.h">
      <Filter>Emu\SysCalls\Modules</Filter>
    </ClInclude>
    <ClInclude Include="Emu\SysCalls\Modules\cellMsgDialog.h">
      <Filter>Emu\SysCalls\Modules</Filter>
    </ClInclude>
    <ClInclude Include="Emu\SysCalls\Modules\cellNetCtl.h">
      <Filter>Emu\SysCalls\Modules</Filter>
    </ClInclude>
    <ClInclude Include="Emu\SysCalls\Modules\cellPad.h">
      <Filter>Emu\SysCalls\Modules</Filter>
    </ClInclude>
    <ClInclude Include="Emu\SysCalls\Modules\cellPamf.h">
      <Filter>Emu\SysCalls\Modules</Filter>
    </ClInclude>
    <ClInclude Include="Emu\SysCalls\Modules\cellPng.h">
      <Filter>Emu\SysCalls\Modules</Filter>
    </ClInclude>
    <ClInclude Include="Emu\SysCalls\Modules\cellPngDec.h">
      <Filter>Emu\SysCalls\Modules</Filter>
    </ClInclude>
    <ClInclude Include="Emu\SysCalls\Modules\cellResc.h">
      <Filter>Emu\SysCalls\Modules</Filter>
    </ClInclude>
    <ClInclude Include="Emu\SysCalls\Modules\cellRtc.h">
      <Filter>Emu\SysCalls\Modules</Filter>
    </ClInclude>
    <ClInclude Include="Emu\SysCalls\Modules\cellSail.h">
      <Filter>Emu\SysCalls\Modules</Filter>
    </ClInclude>
    <ClInclude Include="Emu\SysCalls\Modules\cellSaveData.h">
      <Filter>Emu\SysCalls\Modules</Filter>
    </ClInclude>
    <ClInclude Include="Emu\SysCalls\Modules\cellSpurs.h">
      <Filter>Emu\SysCalls\Modules</Filter>
    </ClInclude>
    <ClInclude Include="Emu\SysCalls\Modules\cellSpursJq.h">
      <Filter>Emu\SysCalls\Modules</Filter>
    </ClInclude>
    <ClInclude Include="Emu\SysCalls\Modules\cellSubdisplay.h">
      <Filter>Emu\SysCalls\Modules</Filter>
    </ClInclude>
    <ClInclude Include="Emu\SysCalls\Modules\cellSync.h">
      <Filter>Emu\SysCalls\Modules</Filter>
    </ClInclude>
    <ClInclude Include="Emu\SysCalls\Modules\cellSync2.h">
      <Filter>Emu\SysCalls\Modules</Filter>
    </ClInclude>
    <ClInclude Include="Emu\SysCalls\Modules\cellSysutil.h">
      <Filter>Emu\SysCalls\Modules</Filter>
    </ClInclude>
    <ClInclude Include="Emu\SysCalls\Modules\cellUserInfo.h">
      <Filter>Emu\SysCalls\Modules</Filter>
    </ClInclude>
    <ClInclude Include="Emu\SysCalls\Modules\cellVdec.h">
      <Filter>Emu\SysCalls\Modules</Filter>
    </ClInclude>
    <ClInclude Include="Emu\SysCalls\Modules\cellVpost.h">
      <Filter>Emu\SysCalls\Modules</Filter>
    </ClInclude>
    <ClInclude Include="Emu\SysCalls\Modules\libmixer.h">
      <Filter>Emu\SysCalls\Modules</Filter>
    </ClInclude>
    <ClInclude Include="Emu\SysCalls\Modules\sceNp.h">
      <Filter>Emu\SysCalls\Modules</Filter>
    </ClInclude>
    <ClInclude Include="Emu\SysCalls\Modules\sceNpClans.h">
      <Filter>Emu\SysCalls\Modules</Filter>
    </ClInclude>
    <ClInclude Include="Emu\SysCalls\Modules\sceNpCommerce2.h">
      <Filter>Emu\SysCalls\Modules</Filter>
    </ClInclude>
    <ClInclude Include="Emu\SysCalls\Modules\sceNpSns.h">
      <Filter>Emu\SysCalls\Modules</Filter>
    </ClInclude>
    <ClInclude Include="Emu\SysCalls\Modules\sceNpTrophy.h">
      <Filter>Emu\SysCalls\Modules</Filter>
    </ClInclude>
    <ClInclude Include="Emu\SysCalls\Modules\sceNpTus.h">
      <Filter>Emu\SysCalls\Modules</Filter>
    </ClInclude>
    <ClInclude Include="Emu\SysCalls\Modules\sysPrxForUser.h">
      <Filter>Emu\SysCalls\Modules</Filter>
    </ClInclude>
    <ClInclude Include="Emu\SysCalls\Modules\sys_net.h">
      <Filter>Emu\SysCalls\Modules</Filter>
    </ClInclude>
    <ClInclude Include="Emu\Io\Keyboard.h">
      <Filter>Emu\Io</Filter>
    </ClInclude>
    <ClInclude Include="Emu\Io\KeyboardHandler.h">
      <Filter>Emu\Io</Filter>
    </ClInclude>
    <ClInclude Include="Emu\Io\Mouse.h">
      <Filter>Emu\Io</Filter>
    </ClInclude>
    <ClInclude Include="Emu\Io\MouseHandler.h">
      <Filter>Emu\Io</Filter>
    </ClInclude>
    <ClInclude Include="Emu\Io\Pad.h">
      <Filter>Emu\Io</Filter>
    </ClInclude>
    <ClInclude Include="Emu\Io\PadHandler.h">
      <Filter>Emu\Io</Filter>
    </ClInclude>
    <ClInclude Include="Emu\FS\VFS.h">
      <Filter>Emu\FS</Filter>
    </ClInclude>
    <ClInclude Include="Emu\FS\vfsDevice.h">
      <Filter>Emu\FS</Filter>
    </ClInclude>
    <ClInclude Include="Emu\FS\vfsDeviceLocalFile.h">
      <Filter>Emu\FS</Filter>
    </ClInclude>
    <ClInclude Include="Emu\FS\vfsDir.h">
      <Filter>Emu\FS</Filter>
    </ClInclude>
    <ClInclude Include="Emu\FS\vfsDirBase.h">
      <Filter>Emu\FS</Filter>
    </ClInclude>
    <ClInclude Include="Emu\FS\vfsFile.h">
      <Filter>Emu\FS</Filter>
    </ClInclude>
    <ClInclude Include="Emu\FS\vfsFileBase.h">
      <Filter>Emu\FS</Filter>
    </ClInclude>
    <ClInclude Include="Emu\FS\vfsLocalDir.h">
      <Filter>Emu\FS</Filter>
    </ClInclude>
    <ClInclude Include="Emu\FS\vfsLocalFile.h">
      <Filter>Emu\FS</Filter>
    </ClInclude>
    <ClInclude Include="Emu\FS\vfsStream.h">
      <Filter>Emu\FS</Filter>
    </ClInclude>
    <ClInclude Include="Emu\FS\vfsStreamMemory.h">
      <Filter>Emu\FS</Filter>
    </ClInclude>
    <ClInclude Include="Emu\HDD\HDD.h">
      <Filter>Emu\HDD</Filter>
    </ClInclude>
    <ClInclude Include="Emu\Cell\MFC.h">
      <Filter>Emu\CPU\Cell</Filter>
    </ClInclude>
    <ClInclude Include="Emu\Cell\PPCDecoder.h">
      <Filter>Emu\CPU\Cell</Filter>
    </ClInclude>
    <ClInclude Include="Emu\Cell\PPCDisAsm.h">
      <Filter>Emu\CPU\Cell</Filter>
    </ClInclude>
    <ClInclude Include="Emu\Cell\PPCInstrTable.h">
      <Filter>Emu\CPU\Cell</Filter>
    </ClInclude>
    <ClInclude Include="Emu\Cell\PPCThread.h">
      <Filter>Emu\CPU\Cell</Filter>
    </ClInclude>
    <ClInclude Include="Emu\Cell\PPUDecoder.h">
      <Filter>Emu\CPU\Cell</Filter>
    </ClInclude>
    <ClInclude Include="Emu\Cell\PPUDisAsm.h">
      <Filter>Emu\CPU\Cell</Filter>
    </ClInclude>
    <ClInclude Include="Emu\Cell\PPUInstrTable.h">
      <Filter>Emu\CPU\Cell</Filter>
    </ClInclude>
    <ClInclude Include="Emu\Cell\PPUInterpreter.h">
      <Filter>Emu\CPU\Cell</Filter>
    </ClInclude>
    <ClInclude Include="Emu\Cell\PPUOpcodes.h">
      <Filter>Emu\CPU\Cell</Filter>
    </ClInclude>
    <ClInclude Include="Emu\Cell\PPUThread.h">
      <Filter>Emu\CPU\Cell</Filter>
    </ClInclude>
    <ClInclude Include="Emu\Cell\RawSPUThread.h">
      <Filter>Emu\CPU\Cell</Filter>
    </ClInclude>
    <ClInclude Include="Emu\Cell\SPUDecoder.h">
      <Filter>Emu\CPU\Cell</Filter>
    </ClInclude>
    <ClInclude Include="Emu\Cell\SPUDisAsm.h">
      <Filter>Emu\CPU\Cell</Filter>
    </ClInclude>
    <ClInclude Include="Emu\Cell\SPUInstrTable.h">
      <Filter>Emu\CPU\Cell</Filter>
    </ClInclude>
    <ClInclude Include="Emu\Cell\SPUInterpreter.h">
      <Filter>Emu\CPU\Cell</Filter>
    </ClInclude>
    <ClInclude Include="Emu\Cell\SPUOpcodes.h">
      <Filter>Emu\CPU\Cell</Filter>
    </ClInclude>
    <ClInclude Include="Emu\Cell\SPURecompiler.h">
      <Filter>Emu\CPU\Cell</Filter>
    </ClInclude>
    <ClInclude Include="Emu\Cell\SPURSManager.h">
      <Filter>Emu\CPU\Cell</Filter>
    </ClInclude>
    <ClInclude Include="Emu\Cell\SPUThread.h">
      <Filter>Emu\CPU\Cell</Filter>
    </ClInclude>
    <ClInclude Include="Emu\CPU\CPUDecoder.h">
      <Filter>Emu\CPU</Filter>
    </ClInclude>
    <ClInclude Include="Emu\CPU\CPUDisAsm.h">
      <Filter>Emu\CPU</Filter>
    </ClInclude>
    <ClInclude Include="Emu\CPU\CPUInstrTable.h">
      <Filter>Emu\CPU</Filter>
    </ClInclude>
    <ClInclude Include="Emu\CPU\CPUThread.h">
      <Filter>Emu\CPU</Filter>
    </ClInclude>
    <ClInclude Include="Emu\CPU\CPUThreadManager.h">
      <Filter>Emu\CPU</Filter>
    </ClInclude>
    <ClInclude Include="Emu\ARMv7\ARMv7Decoder.h">
      <Filter>Emu\CPU\ARMv7</Filter>
    </ClInclude>
    <ClInclude Include="Emu\ARMv7\ARMv7DisAsm.h">
      <Filter>Emu\CPU\ARMv7</Filter>
    </ClInclude>
    <ClInclude Include="Emu\ARMv7\ARMv7Interpreter.h">
      <Filter>Emu\CPU\ARMv7</Filter>
    </ClInclude>
    <ClInclude Include="Emu\ARMv7\ARMv7Opcodes.h">
      <Filter>Emu\CPU\ARMv7</Filter>
    </ClInclude>
    <ClInclude Include="Emu\ARMv7\ARMv7Thread.h">
      <Filter>Emu\CPU\ARMv7</Filter>
    </ClInclude>
    <ClInclude Include="Emu\Audio\AudioDumper.h">
      <Filter>Emu\Audio</Filter>
    </ClInclude>
    <ClInclude Include="Emu\Audio\AudioManager.h">
      <Filter>Emu\Audio</Filter>
    </ClInclude>
    <ClInclude Include="Emu\Audio\AL\OpenALThread.h">
      <Filter>Emu\Audio\AL</Filter>
    </ClInclude>
    <ClInclude Include="Emu\Memory\Memory.h">
      <Filter>Emu\Memory</Filter>
    </ClInclude>
    <ClInclude Include="Emu\Memory\MemoryBlock.h">
      <Filter>Emu\Memory</Filter>
    </ClInclude>
    <ClInclude Include="Loader\ELF32.h">
      <Filter>Loader</Filter>
    </ClInclude>
    <ClInclude Include="Loader\ELF64.h">
      <Filter>Loader</Filter>
    </ClInclude>
    <ClInclude Include="Loader\Loader.h">
      <Filter>Loader</Filter>
    </ClInclude>
    <ClInclude Include="Loader\PKG.h">
      <Filter>Loader</Filter>
    </ClInclude>
    <ClInclude Include="Loader\PSF.h">
      <Filter>Loader</Filter>
    </ClInclude>
    <ClInclude Include="Loader\TROPUSR.h">
      <Filter>Loader</Filter>
    </ClInclude>
    <ClInclude Include="stdafx.h">
      <Filter>Header Files</Filter>
    </ClInclude>
    <ClInclude Include="..\Utilities\BEType.h">
      <Filter>Utilities</Filter>
    </ClInclude>
    <ClInclude Include="..\Utilities\StrFmt.h">
      <Filter>Utilities</Filter>
    </ClInclude>
    <ClInclude Include="..\Utilities\Timer.h">
      <Filter>Utilities</Filter>
    </ClInclude>
    <ClInclude Include="Emu\SysCalls\ModuleManager.h">
      <Filter>Emu\SysCalls</Filter>
    </ClInclude>
    <ClInclude Include="Emu\SysCalls\Static.h">
      <Filter>Emu\SysCalls</Filter>
    </ClInclude>
    <ClInclude Include="..\Utilities\simpleini\ConvertUTF.h">
      <Filter>Utilities\SimpleIni</Filter>
    </ClInclude>
    <ClInclude Include="..\Utilities\simpleini\SimpleIni.h">
      <Filter>Utilities\SimpleIni</Filter>
    </ClInclude>
    <ClInclude Include="Emu\DbgCommand.h">
      <Filter>Emu</Filter>
    </ClInclude>
    <ClInclude Include="Emu\SysCalls\Modules\libsnd3.h">
      <Filter>Emu\SysCalls\currently_unused</Filter>
    </ClInclude>
    <ClInclude Include="Emu\SysCalls\Modules\libsynth2.h">
      <Filter>Emu\SysCalls\currently_unused</Filter>
    </ClInclude>
    <ClInclude Include="Emu\Event.h">
      <Filter>Emu\SysCalls</Filter>
    </ClInclude>
    <ClInclude Include="..\Utilities\SSemaphore.h">
      <Filter>Utilities</Filter>
    </ClInclude>
    <ClInclude Include="Emu\SysCalls\lv2\sys_process.h">
      <Filter>Emu\SysCalls\lv2</Filter>
    </ClInclude>
    <ClInclude Include="Emu\SysCalls\lv2\sys_prx.h">
      <Filter>Emu\SysCalls\lv2</Filter>
    </ClInclude>
    <ClInclude Include="Emu\SysCalls\lv2\sys_memory.h">
      <Filter>Emu\SysCalls\lv2</Filter>
    </ClInclude>
    <ClInclude Include="Emu\SysCalls\lv2\sys_timer.h">
      <Filter>Emu\SysCalls\lv2</Filter>
    </ClInclude>
    <ClInclude Include="Emu\SysCalls\lv2\sys_lwcond.h">
      <Filter>Emu\SysCalls\lv2</Filter>
    </ClInclude>
    <ClInclude Include="Emu\SysCalls\lv2\sys_rwlock.h">
      <Filter>Emu\SysCalls\lv2</Filter>
    </ClInclude>
    <ClInclude Include="Emu\SysCalls\lv2\sys_lwmutex.h">
      <Filter>Emu\SysCalls\lv2</Filter>
    </ClInclude>
    <ClInclude Include="Emu\SysCalls\lv2\sys_cond.h">
      <Filter>Emu\SysCalls\lv2</Filter>
    </ClInclude>
    <ClInclude Include="Emu\SysCalls\lv2\sys_mutex.h">
      <Filter>Emu\SysCalls\lv2</Filter>
    </ClInclude>
    <ClInclude Include="Emu\SysCalls\lv2\sys_semaphore.h">
      <Filter>Emu\SysCalls\lv2</Filter>
    </ClInclude>
    <ClInclude Include="Emu\SysCalls\lv2\sys_rsx.h">
      <Filter>Emu\SysCalls\lv2</Filter>
    </ClInclude>
    <ClInclude Include="Emu\SysCalls\lv2\sys_spinlock.h">
      <Filter>Emu\SysCalls\lv2</Filter>
    </ClInclude>
    <ClInclude Include="Emu\SysCalls\lv2\sys_ppu_thread.h">
      <Filter>Emu\SysCalls\lv2</Filter>
    </ClInclude>
    <ClInclude Include="Emu\SysCalls\lv2\sys_tty.h">
      <Filter>Emu\SysCalls\lv2</Filter>
    </ClInclude>
    <ClInclude Include="Emu\SysCalls\lv2\sys_vm.h">
      <Filter>Emu\SysCalls\lv2</Filter>
    </ClInclude>
    <ClInclude Include="Emu\SysCalls\lv2\sys_trace.h">
      <Filter>Emu\SysCalls\lv2</Filter>
    </ClInclude>
    <ClInclude Include="Emu\SysCalls\lv2\sys_event.h">
      <Filter>Emu\SysCalls\lv2</Filter>
    </ClInclude>
    <ClInclude Include="Emu\SysCalls\lv2\sys_spu.h">
      <Filter>Emu\SysCalls\lv2</Filter>
    </ClInclude>
    <ClInclude Include="Emu\SysCalls\lv2\sys_time.h">
      <Filter>Emu\SysCalls\lv2</Filter>
    </ClInclude>
    <ClInclude Include="Emu\SysCalls\lv2\sys_interrupt.h">
      <Filter>Emu\SysCalls\lv2</Filter>
    </ClInclude>
    <ClInclude Include="Emu\SysCalls\lv2\sys_mmapper.h">
      <Filter>Emu\SysCalls\lv2</Filter>
    </ClInclude>
    <ClInclude Include="..\Utilities\Log.h">
      <Filter>Utilities</Filter>
    </ClInclude>
    <ClInclude Include="Emu\SysCalls\LogBase.h">
      <Filter>Emu\SysCalls</Filter>
    </ClInclude>
    <ClInclude Include="Emu\RSX\Null\NullGSRender.h">
      <Filter>Emu\GPU\RSX\Null</Filter>
    </ClInclude>
    <ClInclude Include="Emu\RSX\GL\GLGSRender.h">
      <Filter>Emu\GPU\RSX\GL</Filter>
    </ClInclude>
    <ClInclude Include="Emu\RSX\GL\GLProcTable.h">
      <Filter>Emu\GPU\RSX\GL</Filter>
    </ClInclude>
    <ClInclude Include="Emu\RSX\GL\GLProgram.h">
      <Filter>Emu\GPU\RSX\GL</Filter>
    </ClInclude>
    <ClInclude Include="Emu\RSX\GL\GLProgramBuffer.h">
      <Filter>Emu\GPU\RSX\GL</Filter>
    </ClInclude>
    <ClInclude Include="Emu\RSX\GL\GLShaderParam.h">
      <Filter>Emu\GPU\RSX\GL</Filter>
    </ClInclude>
    <ClInclude Include="Emu\RSX\GL\GLVertexProgram.h">
      <Filter>Emu\GPU\RSX\GL</Filter>
    </ClInclude>
    <ClInclude Include="Emu\RSX\GL\OpenGL.h">
      <Filter>Emu\GPU\RSX\GL</Filter>
    </ClInclude>
    <ClInclude Include="Emu\RSX\GL\GLBuffers.h">
      <Filter>Emu\GPU\RSX\GL</Filter>
    </ClInclude>
    <ClInclude Include="Emu\RSX\GL\GLFragmentProgram.h">
      <Filter>Emu\GPU\RSX\GL</Filter>
    </ClInclude>
    <ClInclude Include="Emu\RSX\GSManager.h">
      <Filter>Emu\GPU\RSX</Filter>
    </ClInclude>
    <ClInclude Include="Emu\RSX\GSRender.h">
      <Filter>Emu\GPU\RSX</Filter>
    </ClInclude>
    <ClInclude Include="Emu\RSX\RSXDMA.h">
      <Filter>Emu\GPU\RSX</Filter>
	</ClInclude>
    <ClInclude Include="Emu\RSX\RSXFragmentProgram.h">
      <Filter>Emu\GPU\RSX</Filter>
    </ClInclude>
    <ClInclude Include="Emu\RSX\RSXTexture.h">
      <Filter>Emu\GPU\RSX</Filter>
    </ClInclude>
    <ClInclude Include="Emu\RSX\RSXThread.h">
      <Filter>Emu\GPU\RSX</Filter>
    </ClInclude>
    <ClInclude Include="Emu\RSX\RSXVertexProgram.h">
      <Filter>Emu\GPU\RSX</Filter>
    </ClInclude>
    <ClInclude Include="Emu\RSX\sysutil_video.h">
      <Filter>Emu\GPU\RSX</Filter>
    </ClInclude>
    <ClInclude Include="Emu\RSX\GCM.h">
      <Filter>Emu\GPU\RSX</Filter>
    </ClInclude>
    <ClInclude Include="Emu\SysCalls\lv2\sys_event_flag.h">
      <Filter>Emu\SysCalls\lv2</Filter>
    </ClInclude>
    <ClInclude Include="..\Utilities\AutoPause.h">
      <Filter>Utilities</Filter>
    </ClInclude>
    <ClInclude Include="Emu\IdManager.h">
      <Filter>Emu</Filter>
    </ClInclude>
    <ClInclude Include="Ini.h">
      <Filter>Utilities</Filter>
    </ClInclude>
    <ClInclude Include="Emu\Io\Null\NullPadHandler.h">
      <Filter>Emu\Io\Null</Filter>
    </ClInclude>
    <ClInclude Include="Emu\Io\Null\NullKeyboardHandler.h">
      <Filter>Emu\Io\Null</Filter>
    </ClInclude>
    <ClInclude Include="Emu\Io\Null\NullMouseHandler.h">
      <Filter>Emu\Io\Null</Filter>
    </ClInclude>
    <ClInclude Include="..\Utilities\MTRingbuffer.h">
      <Filter>Utilities</Filter>
    </ClInclude>
    <ClInclude Include="..\Utilities\rFile.h">
      <Filter>Utilities</Filter>
    </ClInclude>
    <ClInclude Include="..\Utilities\rMsgBox.h">
      <Filter>Utilities</Filter>
    </ClInclude>
    <ClInclude Include="..\Utilities\rPlatform.h">
      <Filter>Utilities</Filter>
    </ClInclude>
    <ClInclude Include="..\Utilities\rTime.h">
      <Filter>Utilities</Filter>
    </ClInclude>
    <ClInclude Include="..\Utilities\rXml.h">
      <Filter>Utilities</Filter>
    </ClInclude>
    <ClInclude Include="..\Utilities\GNU.h">
      <Filter>Utilities</Filter>
    </ClInclude>
    <ClInclude Include="Loader\TRP.h">
      <Filter>Loader</Filter>
    </ClInclude>
    <ClInclude Include="Emu\Memory\vm.h">
      <Filter>Emu\Memory</Filter>
    </ClInclude>
    <ClInclude Include="Emu\Memory\vm_ptr.h">
      <Filter>Emu\Memory</Filter>
    </ClInclude>
    <ClInclude Include="Emu\Memory\vm_ref.h">
      <Filter>Emu\Memory</Filter>
    </ClInclude>
    <ClInclude Include="Emu\Memory\vm_var.h">
      <Filter>Emu\Memory</Filter>
    </ClInclude>
    <ClInclude Include="restore_new.h">
      <Filter>Header Files</Filter>
    </ClInclude>
    <ClInclude Include="define_new_memleakdetect.h">
      <Filter>Header Files</Filter>
    </ClInclude>
    <ClInclude Include="Emu\SysCalls\CB_FUNC.h">
      <Filter>Emu\SysCalls</Filter>
    </ClInclude>
    <ClInclude Include="Emu\SysCalls\SyncPrimitivesManager.h">
      <Filter>Emu\SysCalls</Filter>
    </ClInclude>
    <ClInclude Include="Emu\Memory\atomic_type.h">
      <Filter>Emu\Memory</Filter>
    </ClInclude>
    <ClInclude Include="Crypto\ec.h">
      <Filter>Crypto</Filter>
    </ClInclude>
    <ClInclude Include="Emu\Cell\PPULLVMRecompiler.h">
      <Filter>Emu\CPU\Cell</Filter>
    </ClInclude>
    <ClInclude Include="Emu\ARMv7\PSVFuncList.h">
      <Filter>Emu\CPU\ARMv7</Filter>
    </ClInclude>
    <ClInclude Include="Emu\SysCalls\lv2\sleep_queue_type.h">
      <Filter>Emu\SysCalls\lv2</Filter>
    </ClInclude>
    <ClInclude Include="Emu\SysCalls\lv2\cellFs.h">
      <Filter>Emu\SysCalls\lv2</Filter>
    </ClInclude>
    <ClInclude Include="..\Utilities\Thread.h">
      <Filter>Utilities</Filter>
    </ClInclude>
    <ClInclude Include="Emu\Audio\Null\NullAudioThread.h">
      <Filter>Emu\Audio\Null</Filter>
    </ClInclude>
    <ClInclude Include="Emu\Audio\AudioThread.h">
      <Filter>Emu\Audio</Filter>
    </ClInclude>
    <ClInclude Include="Emu\Audio\XAudio2\XAudio2Thread.h">
      <Filter>Emu\Audio\XAudio2</Filter>
    </ClInclude>
    <ClInclude Include="Emu\SysCalls\Modules\cellAudio.h">
      <Filter>Emu\SysCalls\Modules</Filter>
    </ClInclude>
    <ClInclude Include="Emu\ARMv7\ARMv7Context.h">
      <Filter>Emu\CPU\ARMv7</Filter>
    </ClInclude>
    <ClInclude Include="Emu\ARMv7\ARMv7Callback.h">
      <Filter>Emu\CPU\ARMv7</Filter>
    </ClInclude>
    <ClInclude Include="Emu\ARMv7\Modules\sceLibKernel.h">
      <Filter>Emu\CPU\ARMv7\Modules</Filter>
    </ClInclude>
    <ClInclude Include="Emu\ARMv7\PSVObjectList.h">
      <Filter>Emu\CPU\ARMv7</Filter>
    </ClInclude>
    <ClInclude Include="Emu\ARMv7\Modules\psv_event_flag.h">
      <Filter>Emu\CPU\ARMv7\Objects</Filter>
    </ClInclude>
    <ClInclude Include="Emu\ARMv7\Modules\psv_sema.h">
      <Filter>Emu\CPU\ARMv7\Objects</Filter>
    </ClInclude>
    <ClInclude Include="Emu\ARMv7\Modules\sceGxm.h">
      <Filter>Emu\CPU\ARMv7\Modules</Filter>
    </ClInclude>
    <ClInclude Include="Emu\ARMv7\Modules\sceAppUtil.h">
      <Filter>Emu\CPU\ARMv7\Modules</Filter>
    </ClInclude>
    <ClInclude Include="Emu\ARMv7\Modules\sceIme.h">
      <Filter>Emu\CPU\ARMv7\Modules</Filter>
    </ClInclude>
    <ClInclude Include="Emu\ARMv7\Modules\sceNet.h">
      <Filter>Emu\CPU\ARMv7\Modules</Filter>
    </ClInclude>
    <ClInclude Include="Emu\ARMv7\Modules\sceSsl.h">
      <Filter>Emu\CPU\ARMv7\Modules</Filter>
    </ClInclude>
    <ClInclude Include="Emu\ARMv7\Modules\sceTouch.h">
      <Filter>Emu\CPU\ARMv7\Modules</Filter>
    </ClInclude>
    <ClInclude Include="Emu\ARMv7\Modules\sceNpCommon.h">
      <Filter>Emu\CPU\ARMv7\Modules</Filter>
    </ClInclude>
  </ItemGroup>
</Project><|MERGE_RESOLUTION|>--- conflicted
+++ resolved
@@ -1,1519 +1,1517 @@
-﻿<?xml version="1.0" encoding="utf-8"?>
-<Project ToolsVersion="4.0" xmlns="http://schemas.microsoft.com/developer/msbuild/2003">
-  <ItemGroup>
-    <Filter Include="Source Files">
-      <UniqueIdentifier>{4FC737F1-C7A5-4376-A066-2A32D752A2FF}</UniqueIdentifier>
-      <Extensions>cpp;c;cc;cxx;def;odl;idl;hpj;bat;asm;asmx</Extensions>
-    </Filter>
-    <Filter Include="Header Files">
-      <UniqueIdentifier>{93995380-89BD-4b04-88EB-625FBE52EBFB}</UniqueIdentifier>
-      <Extensions>h;hh;hpp;hxx;hm;inl;inc;xsd</Extensions>
-    </Filter>
-    <Filter Include="Crypto">
-      <UniqueIdentifier>{d614f6ff-cd3b-40c4-8a76-1ff82b68d3d4}</UniqueIdentifier>
-    </Filter>
-    <Filter Include="Emu">
-      <UniqueIdentifier>{ad58328f-b041-41e0-ad17-dbad7d193051}</UniqueIdentifier>
-    </Filter>
-    <Filter Include="Emu\SysCalls">
-      <UniqueIdentifier>{d79d0db9-c3fc-480a-9979-175b82ffecf7}</UniqueIdentifier>
-    </Filter>
-    <Filter Include="Emu\SysCalls\lv2">
-      <UniqueIdentifier>{269371f1-45b7-4ca9-a4a7-376e6e62a8ba}</UniqueIdentifier>
-    </Filter>
-    <Filter Include="Emu\SysCalls\Modules">
-      <UniqueIdentifier>{4317ac27-38e4-4f8d-9bac-496f9b00f615}</UniqueIdentifier>
-    </Filter>
-    <Filter Include="Emu\Io">
-      <UniqueIdentifier>{1df5b438-f263-4ff4-9b86-a9ea368f2106}</UniqueIdentifier>
-    </Filter>
-    <Filter Include="Emu\FS">
-      <UniqueIdentifier>{b26b6b08-a8ce-4bb5-8339-c5352a23ce96}</UniqueIdentifier>
-    </Filter>
-    <Filter Include="Emu\HDD">
-      <UniqueIdentifier>{28902cf4-4fa6-428b-ab94-6b410fd5077f}</UniqueIdentifier>
-    </Filter>
-    <Filter Include="Emu\CPU">
-      <UniqueIdentifier>{037247b4-0370-4193-a25d-bc9d075bf0a7}</UniqueIdentifier>
-    </Filter>
-    <Filter Include="Emu\Audio">
-      <UniqueIdentifier>{5a18e5b1-2632-4849-ba94-e7a2ea0b78fa}</UniqueIdentifier>
-    </Filter>
-    <Filter Include="Emu\Audio\AL">
-      <UniqueIdentifier>{f5d19014-3c8f-43d2-bb46-af3d7f4add2b}</UniqueIdentifier>
-    </Filter>
-    <Filter Include="Emu\Memory">
-      <UniqueIdentifier>{960c535f-dabe-4f7e-b73f-fb0fac60d7c0}</UniqueIdentifier>
-    </Filter>
-    <Filter Include="Loader">
-      <UniqueIdentifier>{cd540262-1ecb-4160-a69f-95704e32f2d0}</UniqueIdentifier>
-    </Filter>
-    <Filter Include="Utilities">
-      <UniqueIdentifier>{be701b55-2a3d-4692-a3bf-347681ab1c7e}</UniqueIdentifier>
-    </Filter>
-    <Filter Include="Utilities\SimpleIni">
-      <UniqueIdentifier>{84c34dd1-4c49-4ecf-8ee2-4165c14f24be}</UniqueIdentifier>
-    </Filter>
-    <Filter Include="Emu\Io\Null">
-      <UniqueIdentifier>{fcac6852-b45f-4cf2-afee-cf56bcea14e5}</UniqueIdentifier>
-    </Filter>
-    <Filter Include="Emu\SysCalls\currently_unused">
-      <UniqueIdentifier>{ead7494f-a872-4b4d-a864-1a61c3b6012f}</UniqueIdentifier>
-    </Filter>
-    <Filter Include="Emu\CPU\Cell">
-      <UniqueIdentifier>{13d20086-2188-425a-9856-0440fe6f79f2}</UniqueIdentifier>
-    </Filter>
-    <Filter Include="Emu\CPU\ARMv7">
-      <UniqueIdentifier>{93b1cff1-0158-4327-a437-e9abcac8d724}</UniqueIdentifier>
-    </Filter>
-    <Filter Include="Emu\CPU\ARMv7\Modules">
-      <UniqueIdentifier>{1d9e6fc4-9a79-4329-a8b5-081e24822aaa}</UniqueIdentifier>
-    </Filter>
-    <Filter Include="Emu\GPU">
-      <UniqueIdentifier>{6674e2ab-90cd-47de-a852-d21643ab18c2}</UniqueIdentifier>
-    </Filter>
-    <Filter Include="Emu\GPU\RSX">
-      <UniqueIdentifier>{fadb4b36-57af-4583-891d-d22ff369e266}</UniqueIdentifier>
-    </Filter>
-    <Filter Include="Emu\GPU\RSX\Null">
-      <UniqueIdentifier>{4adca4fa-b90f-4662-9eb0-1d29cf3cd2eb}</UniqueIdentifier>
-    </Filter>
-    <Filter Include="Emu\GPU\RSX\GL">
-      <UniqueIdentifier>{6f1da5b2-52c5-416b-9b5c-b9897bc1b300}</UniqueIdentifier>
-    </Filter>
-    <Filter Include="Emu\Audio\Null">
-      <UniqueIdentifier>{1eae80f6-5aef-4049-81a0-bbfd7602f8f6}</UniqueIdentifier>
-    </Filter>
-    <Filter Include="Emu\Audio\XAudio2">
-      <UniqueIdentifier>{1d6abf72-0f18-43ec-9351-1fed1a3d1a1e}</UniqueIdentifier>
-    </Filter>
-    <Filter Include="Emu\CPU\ARMv7\Objects">
-      <UniqueIdentifier>{368770cf-c8d9-4f4a-9ac3-5bdf48101ffe}</UniqueIdentifier>
-    </Filter>
-  </ItemGroup>
-  <ItemGroup>
-    <ClCompile Include="Crypto\aes.cpp">
-      <Filter>Crypto</Filter>
-    </ClCompile>
-    <ClCompile Include="Crypto\key_vault.cpp">
-      <Filter>Crypto</Filter>
-    </ClCompile>
-    <ClCompile Include="Crypto\lz.cpp">
-      <Filter>Crypto</Filter>
-    </ClCompile>
-    <ClCompile Include="Crypto\sha1.cpp">
-      <Filter>Crypto</Filter>
-    </ClCompile>
-    <ClCompile Include="Crypto\unedat.cpp">
-      <Filter>Crypto</Filter>
-    </ClCompile>
-    <ClCompile Include="Crypto\unpkg.cpp">
-      <Filter>Crypto</Filter>
-    </ClCompile>
-    <ClCompile Include="Crypto\unself.cpp">
-      <Filter>Crypto</Filter>
-    </ClCompile>
-    <ClCompile Include="Crypto\utils.cpp">
-      <Filter>Crypto</Filter>
-    </ClCompile>
-    <ClCompile Include="Emu\System.cpp">
-      <Filter>Emu</Filter>
-    </ClCompile>
-    <ClCompile Include="Emu\Event.cpp">
-      <Filter>Emu\SysCalls</Filter>
-    </ClCompile>
-    <ClCompile Include="Emu\SysCalls\Callback.cpp">
-      <Filter>Emu\SysCalls</Filter>
-    </ClCompile>
-    <ClCompile Include="Emu\SysCalls\FuncList.cpp">
-      <Filter>Emu\SysCalls</Filter>
-    </ClCompile>
-    <ClCompile Include="Emu\SysCalls\Modules.cpp">
-      <Filter>Emu\SysCalls</Filter>
-    </ClCompile>
-    <ClCompile Include="Emu\SysCalls\Static.cpp">
-      <Filter>Emu\SysCalls</Filter>
-    </ClCompile>
-    <ClCompile Include="Emu\SysCalls\SysCalls.cpp">
-      <Filter>Emu\SysCalls</Filter>
-    </ClCompile>
-    <ClCompile Include="Emu\SysCalls\Modules\cellAdec.cpp">
-      <Filter>Emu\SysCalls\Modules</Filter>
-    </ClCompile>
-    <ClCompile Include="Emu\SysCalls\Modules\cellAtrac.cpp">
-      <Filter>Emu\SysCalls\Modules</Filter>
-    </ClCompile>
-    <ClCompile Include="Emu\SysCalls\Modules\cellAudio.cpp">
-      <Filter>Emu\SysCalls\Modules</Filter>
-    </ClCompile>
-    <ClCompile Include="Emu\SysCalls\Modules\cellAvconfExt.cpp">
-      <Filter>Emu\SysCalls\Modules</Filter>
-    </ClCompile>
-    <ClCompile Include="Emu\SysCalls\Modules\cellCamera.cpp">
-      <Filter>Emu\SysCalls\Modules</Filter>
-    </ClCompile>
-    <ClCompile Include="Emu\SysCalls\Modules\cellDmux.cpp">
-      <Filter>Emu\SysCalls\Modules</Filter>
-    </ClCompile>
-    <ClCompile Include="Emu\SysCalls\Modules\cellFiber.cpp">
-      <Filter>Emu\SysCalls\Modules</Filter>
-    </ClCompile>
-    <ClCompile Include="Emu\SysCalls\Modules\cellFont.cpp">
-      <Filter>Emu\SysCalls\Modules</Filter>
-    </ClCompile>
-    <ClCompile Include="Emu\SysCalls\Modules\cellFontFT.cpp">
-      <Filter>Emu\SysCalls\Modules</Filter>
-    </ClCompile>
-    <ClCompile Include="Emu\SysCalls\Modules\cellGame.cpp">
-      <Filter>Emu\SysCalls\Modules</Filter>
-    </ClCompile>
-    <ClCompile Include="Emu\SysCalls\Modules\cellGcmSys.cpp">
-      <Filter>Emu\SysCalls\Modules</Filter>
-    </ClCompile>
-    <ClCompile Include="Emu\SysCalls\Modules\cellGifDec.cpp">
-      <Filter>Emu\SysCalls\Modules</Filter>
-    </ClCompile>
-    <ClCompile Include="Emu\SysCalls\Modules\cellJpgDec.cpp">
-      <Filter>Emu\SysCalls\Modules</Filter>
-    </ClCompile>
-    <ClCompile Include="Emu\SysCalls\Modules\cellKb.cpp">
-      <Filter>Emu\SysCalls\Modules</Filter>
-    </ClCompile>
-    <ClCompile Include="Emu\SysCalls\Modules\cellL10n.cpp">
-      <Filter>Emu\SysCalls\Modules</Filter>
-    </ClCompile>
-    <ClCompile Include="Emu\SysCalls\Modules\cellMouse.cpp">
-      <Filter>Emu\SysCalls\Modules</Filter>
-    </ClCompile>
-    <ClCompile Include="Emu\SysCalls\Modules\cellNetCtl.cpp">
-      <Filter>Emu\SysCalls\Modules</Filter>
-    </ClCompile>
-    <ClCompile Include="Emu\SysCalls\Modules\cellOvis.cpp">
-      <Filter>Emu\SysCalls\Modules</Filter>
-    </ClCompile>
-    <ClCompile Include="Emu\SysCalls\Modules\cellPad.cpp">
-      <Filter>Emu\SysCalls\Modules</Filter>
-    </ClCompile>
-    <ClCompile Include="Emu\SysCalls\Modules\cellPamf.cpp">
-      <Filter>Emu\SysCalls\Modules</Filter>
-    </ClCompile>
-    <ClCompile Include="Emu\SysCalls\Modules\cellPngDec.cpp">
-      <Filter>Emu\SysCalls\Modules</Filter>
-    </ClCompile>
-    <ClCompile Include="Emu\SysCalls\Modules\cellSail.cpp">
-      <Filter>Emu\SysCalls\Modules</Filter>
-    </ClCompile>
-    <ClCompile Include="Emu\SysCalls\Modules\cellResc.cpp">
-      <Filter>Emu\SysCalls\Modules</Filter>
-    </ClCompile>
-    <ClCompile Include="Emu\SysCalls\Modules\cellRtc.cpp">
-      <Filter>Emu\SysCalls\Modules</Filter>
-    </ClCompile>
-    <ClCompile Include="Emu\SysCalls\Modules\cellSaveData.cpp">
-      <Filter>Emu\SysCalls\Modules</Filter>
-    </ClCompile>
-    <ClCompile Include="Emu\SysCalls\Modules\cellSpurs.cpp">
-      <Filter>Emu\SysCalls\Modules</Filter>
-    </ClCompile>
-    <ClCompile Include="Emu\SysCalls\Modules\cellSpursJq.cpp">
-      <Filter>Emu\SysCalls\Modules</Filter>
-    </ClCompile>
-    <ClCompile Include="Emu\SysCalls\Modules\cellSubdisplay.cpp">
-      <Filter>Emu\SysCalls\Modules</Filter>
-    </ClCompile>
-    <ClCompile Include="Emu\SysCalls\Modules\cellSync.cpp">
-      <Filter>Emu\SysCalls\Modules</Filter>
-    </ClCompile>
-    <ClCompile Include="Emu\SysCalls\Modules\cellSync2.cpp">
-      <Filter>Emu\SysCalls\Modules</Filter>
-    </ClCompile>
-    <ClCompile Include="Emu\SysCalls\Modules\cellSysmodule.cpp">
-      <Filter>Emu\SysCalls\Modules</Filter>
-    </ClCompile>
-    <ClCompile Include="Emu\SysCalls\Modules\cellSysutil.cpp">
-      <Filter>Emu\SysCalls\Modules</Filter>
-    </ClCompile>
-    <ClCompile Include="Emu\SysCalls\Modules\cellSysutilAp.cpp">
-      <Filter>Emu\SysCalls\Modules</Filter>
-    </ClCompile>
-    <ClCompile Include="Emu\SysCalls\Modules\cellUserInfo.cpp">
-      <Filter>Emu\SysCalls\Modules</Filter>
-    </ClCompile>
-    <ClCompile Include="Emu\SysCalls\Modules\cellVdec.cpp">
-      <Filter>Emu\SysCalls\Modules</Filter>
-    </ClCompile>
-    <ClCompile Include="Emu\SysCalls\Modules\cellVpost.cpp">
-      <Filter>Emu\SysCalls\Modules</Filter>
-    </ClCompile>
-    <ClCompile Include="Emu\SysCalls\Modules\libmixer.cpp">
-      <Filter>Emu\SysCalls\Modules</Filter>
-    </ClCompile>
-    <ClCompile Include="Emu\SysCalls\Modules\sceNp.cpp">
-      <Filter>Emu\SysCalls\Modules</Filter>
-    </ClCompile>
-    <ClCompile Include="Emu\SysCalls\Modules\sceNpClans.cpp">
-      <Filter>Emu\SysCalls\Modules</Filter>
-    </ClCompile>
-    <ClCompile Include="Emu\SysCalls\Modules\sceNpCommerce2.cpp">
-      <Filter>Emu\SysCalls\Modules</Filter>
-    </ClCompile>
-    <ClCompile Include="Emu\SysCalls\Modules\sceNpSns.cpp">
-      <Filter>Emu\SysCalls\Modules</Filter>
-    </ClCompile>
-    <ClCompile Include="Emu\SysCalls\Modules\sceNpTrophy.cpp">
-      <Filter>Emu\SysCalls\Modules</Filter>
-    </ClCompile>
-    <ClCompile Include="Emu\SysCalls\Modules\sceNpTus.cpp">
-      <Filter>Emu\SysCalls\Modules</Filter>
-    </ClCompile>
-    <ClCompile Include="Emu\SysCalls\Modules\sysPrxForUser.cpp">
-      <Filter>Emu\SysCalls\Modules</Filter>
-    </ClCompile>
-    <ClCompile Include="Emu\SysCalls\Modules\sys_io.cpp">
-      <Filter>Emu\SysCalls\Modules</Filter>
-    </ClCompile>
-    <ClCompile Include="Emu\SysCalls\Modules\sys_net.cpp">
-      <Filter>Emu\SysCalls\Modules</Filter>
-    </ClCompile>
-    <ClCompile Include="Emu\Io\Keyboard.cpp">
-      <Filter>Emu\Io</Filter>
-    </ClCompile>
-    <ClCompile Include="Emu\Io\Mouse.cpp">
-      <Filter>Emu\Io</Filter>
-    </ClCompile>
-    <ClCompile Include="Emu\Io\Pad.cpp">
-      <Filter>Emu\Io</Filter>
-    </ClCompile>
-    <ClCompile Include="Emu\FS\VFS.cpp">
-      <Filter>Emu\FS</Filter>
-    </ClCompile>
-    <ClCompile Include="Emu\FS\vfsDevice.cpp">
-      <Filter>Emu\FS</Filter>
-    </ClCompile>
-    <ClCompile Include="Emu\FS\vfsDeviceLocalFile.cpp">
-      <Filter>Emu\FS</Filter>
-    </ClCompile>
-    <ClCompile Include="Emu\FS\vfsDir.cpp">
-      <Filter>Emu\FS</Filter>
-    </ClCompile>
-    <ClCompile Include="Emu\FS\vfsDirBase.cpp">
-      <Filter>Emu\FS</Filter>
-    </ClCompile>
-    <ClCompile Include="Emu\FS\vfsFile.cpp">
-      <Filter>Emu\FS</Filter>
-    </ClCompile>
-    <ClCompile Include="Emu\FS\vfsFileBase.cpp">
-      <Filter>Emu\FS</Filter>
-    </ClCompile>
-    <ClCompile Include="Emu\FS\vfsLocalDir.cpp">
-      <Filter>Emu\FS</Filter>
-    </ClCompile>
-    <ClCompile Include="Emu\FS\vfsLocalFile.cpp">
-      <Filter>Emu\FS</Filter>
-    </ClCompile>
-    <ClCompile Include="Emu\FS\vfsStream.cpp">
-      <Filter>Emu\FS</Filter>
-    </ClCompile>
-    <ClCompile Include="Emu\FS\vfsStreamMemory.cpp">
-      <Filter>Emu\FS</Filter>
-    </ClCompile>
-    <ClCompile Include="Emu\HDD\HDD.cpp">
-      <Filter>Emu\HDD</Filter>
-    </ClCompile>
-    <ClCompile Include="Emu\Cell\MFC.cpp">
-      <Filter>Emu\CPU\Cell</Filter>
-    </ClCompile>
-    <ClCompile Include="Emu\Cell\PPCDecoder.cpp">
-      <Filter>Emu\CPU\Cell</Filter>
-    </ClCompile>
-    <ClCompile Include="Emu\Cell\PPCThread.cpp">
-      <Filter>Emu\CPU\Cell</Filter>
-    </ClCompile>
-    <ClCompile Include="Emu\Cell\PPUThread.cpp">
-      <Filter>Emu\CPU\Cell</Filter>
-    </ClCompile>
-    <ClCompile Include="Emu\Cell\RawSPUThread.cpp">
-      <Filter>Emu\CPU\Cell</Filter>
-    </ClCompile>
-    <ClCompile Include="Emu\Cell\SPURecompilerCore.cpp">
-      <Filter>Emu\CPU\Cell</Filter>
-    </ClCompile>
-    <ClCompile Include="Emu\Cell\SPURSManager.cpp">
-      <Filter>Emu\CPU\Cell</Filter>
-    </ClCompile>
-    <ClCompile Include="Emu\Cell\SPUThread.cpp">
-      <Filter>Emu\CPU\Cell</Filter>
-    </ClCompile>
-    <ClCompile Include="Emu\CPU\CPUThread.cpp">
-      <Filter>Emu\CPU</Filter>
-    </ClCompile>
-    <ClCompile Include="Emu\CPU\CPUThreadManager.cpp">
-      <Filter>Emu\CPU</Filter>
-    </ClCompile>
-    <ClCompile Include="Emu\ARMv7\ARMv7Thread.cpp">
-      <Filter>Emu\CPU\ARMv7</Filter>
-    </ClCompile>
-    <ClCompile Include="Emu\Audio\AudioManager.cpp">
-      <Filter>Emu\Audio</Filter>
-    </ClCompile>
-    <ClCompile Include="Emu\Audio\AudioDumper.cpp">
-      <Filter>Emu\Audio</Filter>
-    </ClCompile>
-    <ClCompile Include="Emu\Audio\AL\OpenALThread.cpp">
-      <Filter>Emu\Audio\AL</Filter>
-    </ClCompile>
-    <ClCompile Include="Emu\Memory\Memory.cpp">
-      <Filter>Emu\Memory</Filter>
-    </ClCompile>
-    <ClCompile Include="Emu\Memory\vm.cpp">
-      <Filter>Emu\Memory</Filter>
-    </ClCompile>
-    <ClCompile Include="Loader\ELF32.cpp">
-      <Filter>Loader</Filter>
-    </ClCompile>
-    <ClCompile Include="Loader\ELF64.cpp">
-      <Filter>Loader</Filter>
-    </ClCompile>
-    <ClCompile Include="Loader\Loader.cpp">
-      <Filter>Loader</Filter>
-    </ClCompile>
-    <ClCompile Include="Loader\PKG.cpp">
-      <Filter>Loader</Filter>
-    </ClCompile>
-    <ClCompile Include="Loader\PSF.cpp">
-      <Filter>Loader</Filter>
-    </ClCompile>
-    <ClCompile Include="Loader\TROPUSR.cpp">
-      <Filter>Loader</Filter>
-    </ClCompile>
-    <ClCompile Include="Loader\TRP.cpp">
-      <Filter>Loader</Filter>
-    </ClCompile>
-    <ClCompile Include="stdafx.cpp">
-      <Filter>Source Files</Filter>
-    </ClCompile>
-    <ClCompile Include="..\Utilities\StrFmt.cpp">
-      <Filter>Utilities</Filter>
-    </ClCompile>
-    <ClCompile Include="Emu\SysCalls\ModuleManager.cpp">
-      <Filter>Emu\SysCalls</Filter>
-    </ClCompile>
-    <ClCompile Include="Emu\SysCalls\Modules\cellBgdl.cpp">
-      <Filter>Emu\SysCalls\currently_unused</Filter>
-    </ClCompile>
-    <ClCompile Include="Emu\SysCalls\Modules\cellCelp8Enc.cpp">
-      <Filter>Emu\SysCalls\currently_unused</Filter>
-    </ClCompile>
-    <ClCompile Include="Emu\SysCalls\Modules\cellCelpEnc.cpp">
-      <Filter>Emu\SysCalls\currently_unused</Filter>
-    </ClCompile>
-    <ClCompile Include="Emu\SysCalls\Modules\cellGem.cpp">
-      <Filter>Emu\SysCalls\Modules</Filter>
-    </ClCompile>
-    <ClCompile Include="Emu\SysCalls\Modules\cellHttpUtil.cpp">
-      <Filter>Emu\SysCalls\currently_unused</Filter>
-    </ClCompile>
-    <ClCompile Include="Emu\SysCalls\Modules\cellImejp.cpp">
-      <Filter>Emu\SysCalls\currently_unused</Filter>
-    </ClCompile>
-    <ClCompile Include="Emu\SysCalls\Modules\cellJpgEnc.cpp">
-      <Filter>Emu\SysCalls\currently_unused</Filter>
-    </ClCompile>
-    <ClCompile Include="Emu\SysCalls\Modules\cellKey2char.cpp">
-      <Filter>Emu\SysCalls\currently_unused</Filter>
-    </ClCompile>
-    <ClCompile Include="Emu\SysCalls\Modules\cellLv2dbg.cpp">
-      <Filter>Emu\SysCalls\currently_unused</Filter>
-    </ClCompile>
-    <ClCompile Include="Emu\SysCalls\Modules\cellMusicDecode.cpp">
-      <Filter>Emu\SysCalls\currently_unused</Filter>
-    </ClCompile>
-    <ClCompile Include="Emu\SysCalls\Modules\cellMusicExport.cpp">
-      <Filter>Emu\SysCalls\currently_unused</Filter>
-    </ClCompile>
-    <ClCompile Include="Emu\SysCalls\Modules\cellPhotoDecode.cpp">
-      <Filter>Emu\SysCalls\currently_unused</Filter>
-    </ClCompile>
-    <ClCompile Include="Emu\SysCalls\Modules\cellPhotoExport.cpp">
-      <Filter>Emu\SysCalls\currently_unused</Filter>
-    </ClCompile>
-    <ClCompile Include="Emu\SysCalls\Modules\cellPhotoImport.cpp">
-      <Filter>Emu\SysCalls\currently_unused</Filter>
-    </ClCompile>
-    <ClCompile Include="Emu\SysCalls\Modules\cellPngEnc.cpp">
-      <Filter>Emu\SysCalls\currently_unused</Filter>
-    </ClCompile>
-    <ClCompile Include="Emu\SysCalls\Modules\cellPrint.cpp">
-      <Filter>Emu\SysCalls\currently_unused</Filter>
-    </ClCompile>
-    <ClCompile Include="Emu\SysCalls\Modules\cellRudp.cpp">
-      <Filter>Emu\SysCalls\currently_unused</Filter>
-    </ClCompile>
-    <ClCompile Include="Emu\SysCalls\Modules\cellSailRec.cpp">
-      <Filter>Emu\SysCalls\currently_unused</Filter>
-    </ClCompile>
-    <ClCompile Include="Emu\SysCalls\Modules\cellScreenshot.cpp">
-      <Filter>Emu\SysCalls\currently_unused</Filter>
-    </ClCompile>
-    <ClCompile Include="Emu\SysCalls\Modules\cellSearch.cpp">
-      <Filter>Emu\SysCalls\currently_unused</Filter>
-    </ClCompile>
-    <ClCompile Include="Emu\SysCalls\Modules\cellSheap.cpp">
-      <Filter>Emu\SysCalls\currently_unused</Filter>
-    </ClCompile>
-    <ClCompile Include="Emu\SysCalls\Modules\cellSsl.cpp">
-      <Filter>Emu\SysCalls\currently_unused</Filter>
-    </ClCompile>
-    <ClCompile Include="Emu\SysCalls\Modules\cellUsbd.cpp">
-      <Filter>Emu\SysCalls\currently_unused</Filter>
-    </ClCompile>
-    <ClCompile Include="Emu\SysCalls\Modules\cellUsbpspcm.cpp">
-      <Filter>Emu\SysCalls\currently_unused</Filter>
-    </ClCompile>
-    <ClCompile Include="Emu\SysCalls\Modules\cellVoice.cpp">
-      <Filter>Emu\SysCalls\currently_unused</Filter>
-    </ClCompile>
-    <ClCompile Include="Emu\SysCalls\Modules\libsnd3.cpp">
-      <Filter>Emu\SysCalls\currently_unused</Filter>
-    </ClCompile>
-    <ClCompile Include="Emu\SysCalls\Modules\libsynth2.cpp">
-      <Filter>Emu\SysCalls\currently_unused</Filter>
-    </ClCompile>
-    <ClCompile Include="Emu\SysCalls\Modules\sys_http.cpp">
-      <Filter>Emu\SysCalls\currently_unused</Filter>
-    </ClCompile>
-    <ClCompile Include="..\Utilities\SSemaphore.cpp">
-      <Filter>Utilities</Filter>
-    </ClCompile>
-    <ClCompile Include="Emu\SysCalls\lv2\sys_process.cpp">
-      <Filter>Emu\SysCalls\lv2</Filter>
-    </ClCompile>
-    <ClCompile Include="Emu\SysCalls\lv2\sys_prx.cpp">
-      <Filter>Emu\SysCalls\lv2</Filter>
-    </ClCompile>
-    <ClCompile Include="Emu\SysCalls\lv2\sys_memory.cpp">
-      <Filter>Emu\SysCalls\lv2</Filter>
-    </ClCompile>
-    <ClCompile Include="Emu\SysCalls\lv2\sys_timer.cpp">
-      <Filter>Emu\SysCalls\lv2</Filter>
-    </ClCompile>
-    <ClCompile Include="Emu\SysCalls\lv2\sys_lwcond.cpp">
-      <Filter>Emu\SysCalls\lv2</Filter>
-    </ClCompile>
-    <ClCompile Include="Emu\SysCalls\lv2\sys_rwlock.cpp">
-      <Filter>Emu\SysCalls\lv2</Filter>
-    </ClCompile>
-    <ClCompile Include="Emu\SysCalls\lv2\sys_lwmutex.cpp">
-      <Filter>Emu\SysCalls\lv2</Filter>
-    </ClCompile>
-    <ClCompile Include="Emu\SysCalls\lv2\sys_cond.cpp">
-      <Filter>Emu\SysCalls\lv2</Filter>
-    </ClCompile>
-    <ClCompile Include="Emu\SysCalls\lv2\sys_mutex.cpp">
-      <Filter>Emu\SysCalls\lv2</Filter>
-    </ClCompile>
-    <ClCompile Include="Emu\SysCalls\lv2\sys_semaphore.cpp">
-      <Filter>Emu\SysCalls\lv2</Filter>
-    </ClCompile>
-    <ClCompile Include="Emu\SysCalls\lv2\sys_rsx.cpp">
-      <Filter>Emu\SysCalls\lv2</Filter>
-    </ClCompile>
-    <ClCompile Include="Emu\SysCalls\lv2\sys_spinlock.cpp">
-      <Filter>Emu\SysCalls\lv2</Filter>
-    </ClCompile>
-    <ClCompile Include="Emu\SysCalls\lv2\sys_ppu_thread.cpp">
-      <Filter>Emu\SysCalls\lv2</Filter>
-    </ClCompile>
-    <ClCompile Include="Emu\SysCalls\lv2\sys_tty.cpp">
-      <Filter>Emu\SysCalls\lv2</Filter>
-    </ClCompile>
-    <ClCompile Include="Emu\SysCalls\lv2\sys_vm.cpp">
-      <Filter>Emu\SysCalls\lv2</Filter>
-    </ClCompile>
-    <ClCompile Include="Emu\SysCalls\lv2\sys_trace.cpp">
-      <Filter>Emu\SysCalls\lv2</Filter>
-    </ClCompile>
-    <ClCompile Include="Emu\SysCalls\lv2\sys_event.cpp">
-      <Filter>Emu\SysCalls\lv2</Filter>
-    </ClCompile>
-    <ClCompile Include="Emu\SysCalls\lv2\sys_spu.cpp">
-      <Filter>Emu\SysCalls\lv2</Filter>
-    </ClCompile>
-    <ClCompile Include="Emu\SysCalls\lv2\sys_time.cpp">
-      <Filter>Emu\SysCalls\lv2</Filter>
-    </ClCompile>
-    <ClCompile Include="Emu\SysCalls\lv2\sys_interrupt.cpp">
-      <Filter>Emu\SysCalls\lv2</Filter>
-    </ClCompile>
-    <ClCompile Include="Emu\SysCalls\lv2\sys_mmapper.cpp">
-      <Filter>Emu\SysCalls\lv2</Filter>
-    </ClCompile>
-    <ClCompile Include="..\Utilities\Log.cpp">
-      <Filter>Utilities</Filter>
-    </ClCompile>
-    <ClCompile Include="Emu\SysCalls\Modules\cellMsgDialog.cpp">
-      <Filter>Emu\SysCalls\Modules</Filter>
-    </ClCompile>
-    <ClCompile Include="Emu\RSX\GL\GLProgram.cpp">
-      <Filter>Emu\GPU\RSX\GL</Filter>
-    </ClCompile>
-    <ClCompile Include="Emu\RSX\GL\GLProgramBuffer.cpp">
-      <Filter>Emu\GPU\RSX\GL</Filter>
-    </ClCompile>
-    <ClCompile Include="Emu\RSX\GL\GLVertexProgram.cpp">
-      <Filter>Emu\GPU\RSX\GL</Filter>
-    </ClCompile>
-    <ClCompile Include="Emu\RSX\GL\OpenGL.cpp">
-      <Filter>Emu\GPU\RSX\GL</Filter>
-    </ClCompile>
-    <ClCompile Include="Emu\RSX\GL\GLBuffers.cpp">
-      <Filter>Emu\GPU\RSX\GL</Filter>
-    </ClCompile>
-    <ClCompile Include="Emu\RSX\GL\GLFragmentProgram.cpp">
-      <Filter>Emu\GPU\RSX\GL</Filter>
-    </ClCompile>
-    <ClCompile Include="Emu\RSX\GL\GLGSRender.cpp">
-      <Filter>Emu\GPU\RSX\GL</Filter>
-    </ClCompile>
-    <ClCompile Include="Emu\RSX\GSManager.cpp">
-      <Filter>Emu\GPU\RSX</Filter>
-    </ClCompile>
-    <ClCompile Include="Emu\RSX\GSRender.cpp">
-      <Filter>Emu\GPU\RSX</Filter>
-    </ClCompile>
-    <ClCompile Include="Emu\RSX\RSXDMA.cpp">
-      <Filter>Emu\GPU\RSX</Filter>
-	</ClCompile>
-    <ClCompile Include="Emu\RSX\RSXTexture.cpp">
-      <Filter>Emu\GPU\RSX</Filter>
-    </ClCompile>
-    <ClCompile Include="Emu\RSX\RSXThread.cpp">
-      <Filter>Emu\GPU\RSX</Filter>
-    </ClCompile>
-    <ClCompile Include="Emu\SysCalls\lv2\sys_event_flag.cpp">
-      <Filter>Emu\SysCalls\lv2</Filter>
-    </ClCompile>
-    <ClCompile Include="..\Utilities\AutoPause.cpp">
-      <Filter>Utilities</Filter>
-    </ClCompile>
-    <ClCompile Include="Emu\SysCalls\LogBase.cpp">
-      <Filter>Emu\SysCalls</Filter>
-    </ClCompile>
-    <ClCompile Include="Emu\DbgCommand.cpp">
-      <Filter>Emu</Filter>
-    </ClCompile>
-    <ClCompile Include="Ini.cpp">
-      <Filter>Utilities</Filter>
-    </ClCompile>
-    <ClCompile Include="..\Utilities\rFile.cpp">
-      <Filter>Utilities</Filter>
-    </ClCompile>
-    <ClCompile Include="..\Utilities\rMsgBox.cpp">
-      <Filter>Utilities</Filter>
-    </ClCompile>
-    <ClCompile Include="..\Utilities\rPlatform.cpp">
-      <Filter>Utilities</Filter>
-    </ClCompile>
-    <ClCompile Include="..\Utilities\rTime.cpp">
-      <Filter>Utilities</Filter>
-    </ClCompile>
-    <ClCompile Include="..\Utilities\rXml.cpp">
-      <Filter>Utilities</Filter>
-    </ClCompile>
-    <ClCompile Include="Crypto\ec.cpp">
-      <Filter>Crypto</Filter>
-    </ClCompile>
-    <ClCompile Include="Emu\SysCalls\Modules\cellMic.cpp">
-      <Filter>Emu\SysCalls\Modules</Filter>
-    </ClCompile>
-    <ClCompile Include="Emu\Cell\PPULLVMRecompiler.cpp">
-      <Filter>Emu\CPU\Cell</Filter>
-    </ClCompile>
-    <ClCompile Include="Emu\Cell\PPULLVMRecompilerTests.cpp">
-      <Filter>Emu\CPU\Cell</Filter>
-    </ClCompile>
-    <ClCompile Include="Emu\ARMv7\ARMv7Interpreter.cpp">
-      <Filter>Emu\CPU\ARMv7</Filter>
-    </ClCompile>
-    <ClCompile Include="Emu\ARMv7\ARMv7DisAsm.cpp">
-      <Filter>Emu\CPU\ARMv7</Filter>
-    </ClCompile>
-    <ClCompile Include="Emu\ARMv7\PSVFuncList.cpp">
-      <Filter>Emu\CPU\ARMv7</Filter>
-    </ClCompile>
-    <ClCompile Include="Emu\ARMv7\Modules\sceLibc.cpp">
-      <Filter>Emu\CPU\ARMv7\Modules</Filter>
-    </ClCompile>
-    <ClCompile Include="Emu\ARMv7\Modules\sceLibstdcxx.cpp">
-      <Filter>Emu\CPU\ARMv7\Modules</Filter>
-    </ClCompile>
-    <ClCompile Include="Emu\ARMv7\Modules\sceLibKernel.cpp">
-      <Filter>Emu\CPU\ARMv7\Modules</Filter>
-    </ClCompile>
-    <ClCompile Include="Emu\ARMv7\Modules\sceLibm.cpp">
-      <Filter>Emu\CPU\ARMv7\Modules</Filter>
-    </ClCompile>
-    <ClCompile Include="Emu\SysCalls\lv2\sleep_queue_type.cpp">
-      <Filter>Emu\SysCalls\lv2</Filter>
-    </ClCompile>
-    <ClCompile Include="Emu\SysCalls\SyncPrimitivesManager.cpp">
-      <Filter>Emu\SysCalls</Filter>
-    </ClCompile>
-    <ClCompile Include="Emu\SysCalls\lv2\cellFs.cpp">
-      <Filter>Emu\SysCalls\lv2</Filter>
-    </ClCompile>
-    <ClCompile Include="..\Utilities\Thread.cpp">
-      <Filter>Utilities</Filter>
-    </ClCompile>
-    <ClCompile Include="Emu\Audio\XAudio2\XAudio2Thread.cpp">
-      <Filter>Emu\Audio\XAudio2</Filter>
-    </ClCompile>
-<<<<<<< HEAD
-    <ClCompile Include="Emu\SysCalls\Modules\cellSpursSpu.cpp">
-      <Filter>Emu\SysCalls\Modules</Filter>
-=======
-    <ClCompile Include="Emu\ARMv7\ARMv7Decoder.cpp">
-      <Filter>Emu\CPU\ARMv7</Filter>
-    </ClCompile>
-    <ClCompile Include="Emu\ARMv7\PSVObjectList.cpp">
-      <Filter>Emu\CPU\ARMv7</Filter>
-    </ClCompile>
-    <ClCompile Include="Emu\ARMv7\Modules\psv_sema.cpp">
-      <Filter>Emu\CPU\ARMv7\Objects</Filter>
-    </ClCompile>
-    <ClCompile Include="Emu\ARMv7\Modules\psv_event_flag.cpp">
-      <Filter>Emu\CPU\ARMv7\Objects</Filter>
-    </ClCompile>
-    <ClCompile Include="Emu\ARMv7\Modules\sceSysmodule.cpp">
-      <Filter>Emu\CPU\ARMv7\Modules</Filter>
-    </ClCompile>
-    <ClCompile Include="Emu\ARMv7\Modules\scePerf.cpp">
-      <Filter>Emu\CPU\ARMv7\Modules</Filter>
-    </ClCompile>
-    <ClCompile Include="Emu\ARMv7\Modules\sceCtrl.cpp">
-      <Filter>Emu\CPU\ARMv7\Modules</Filter>
-    </ClCompile>
-    <ClCompile Include="Emu\ARMv7\Modules\sceDeci4p.cpp">
-      <Filter>Emu\CPU\ARMv7\Modules</Filter>
-    </ClCompile>
-    <ClCompile Include="Emu\ARMv7\Modules\sceDisplay.cpp">
-      <Filter>Emu\CPU\ARMv7\Modules</Filter>
-    </ClCompile>
-    <ClCompile Include="Emu\ARMv7\Modules\sceGxm.cpp">
-      <Filter>Emu\CPU\ARMv7\Modules</Filter>
-    </ClCompile>
-    <ClCompile Include="Emu\ARMv7\Modules\sceAppMgr.cpp">
-      <Filter>Emu\CPU\ARMv7\Modules</Filter>
-    </ClCompile>
-    <ClCompile Include="Emu\ARMv7\Modules\sceAppUtil.cpp">
-      <Filter>Emu\CPU\ARMv7\Modules</Filter>
-    </ClCompile>
-    <ClCompile Include="Emu\ARMv7\Modules\sceAudio.cpp">
-      <Filter>Emu\CPU\ARMv7\Modules</Filter>
-    </ClCompile>
-    <ClCompile Include="Emu\ARMv7\Modules\sceAudiodec.cpp">
-      <Filter>Emu\CPU\ARMv7\Modules</Filter>
-    </ClCompile>
-    <ClCompile Include="Emu\ARMv7\Modules\sceAudioenc.cpp">
-      <Filter>Emu\CPU\ARMv7\Modules</Filter>
-    </ClCompile>
-    <ClCompile Include="Emu\ARMv7\Modules\sceAudioIn.cpp">
-      <Filter>Emu\CPU\ARMv7\Modules</Filter>
-    </ClCompile>
-    <ClCompile Include="Emu\ARMv7\Modules\sceCamera.cpp">
-      <Filter>Emu\CPU\ARMv7\Modules</Filter>
-    </ClCompile>
-    <ClCompile Include="Emu\ARMv7\Modules\sceCodecEngine.cpp">
-      <Filter>Emu\CPU\ARMv7\Modules</Filter>
-    </ClCompile>
-    <ClCompile Include="Emu\ARMv7\Modules\sceCommonDialog.cpp">
-      <Filter>Emu\CPU\ARMv7\Modules</Filter>
-    </ClCompile>
-    <ClCompile Include="Emu\ARMv7\Modules\sceDbg.cpp">
-      <Filter>Emu\CPU\ARMv7\Modules</Filter>
-    </ClCompile>
-    <ClCompile Include="Emu\ARMv7\Modules\sceDeflt.cpp">
-      <Filter>Emu\CPU\ARMv7\Modules</Filter>
-    </ClCompile>
-    <ClCompile Include="Emu\ARMv7\Modules\sceFiber.cpp">
-      <Filter>Emu\CPU\ARMv7\Modules</Filter>
-    </ClCompile>
-    <ClCompile Include="Emu\ARMv7\Modules\sceFios.cpp">
-      <Filter>Emu\CPU\ARMv7\Modules</Filter>
-    </ClCompile>
-    <ClCompile Include="Emu\ARMv7\Modules\sceFpu.cpp">
-      <Filter>Emu\CPU\ARMv7\Modules</Filter>
-    </ClCompile>
-    <ClCompile Include="Emu\ARMv7\Modules\sceHttp.cpp">
-      <Filter>Emu\CPU\ARMv7\Modules</Filter>
-    </ClCompile>
-    <ClCompile Include="Emu\ARMv7\Modules\sceIme.cpp">
-      <Filter>Emu\CPU\ARMv7\Modules</Filter>
-    </ClCompile>
-    <ClCompile Include="Emu\ARMv7\Modules\sceJpeg.cpp">
-      <Filter>Emu\CPU\ARMv7\Modules</Filter>
-    </ClCompile>
-    <ClCompile Include="Emu\ARMv7\Modules\sceJpegEnc.cpp">
-      <Filter>Emu\CPU\ARMv7\Modules</Filter>
-    </ClCompile>
-    <ClCompile Include="Emu\ARMv7\Modules\sceLiveArea.cpp">
-      <Filter>Emu\CPU\ARMv7\Modules</Filter>
-    </ClCompile>
-    <ClCompile Include="Emu\ARMv7\Modules\sceLocation.cpp">
-      <Filter>Emu\CPU\ARMv7\Modules</Filter>
-    </ClCompile>
-    <ClCompile Include="Emu\ARMv7\Modules\sceMd5.cpp">
-      <Filter>Emu\CPU\ARMv7\Modules</Filter>
-    </ClCompile>
-    <ClCompile Include="Emu\ARMv7\Modules\sceMotion.cpp">
-      <Filter>Emu\CPU\ARMv7\Modules</Filter>
-    </ClCompile>
-    <ClCompile Include="Emu\ARMv7\Modules\sceMt19937.cpp">
-      <Filter>Emu\CPU\ARMv7\Modules</Filter>
-    </ClCompile>
-    <ClCompile Include="Emu\ARMv7\Modules\sceNet.cpp">
-      <Filter>Emu\CPU\ARMv7\Modules</Filter>
-    </ClCompile>
-    <ClCompile Include="Emu\ARMv7\Modules\sceNetCtl.cpp">
-      <Filter>Emu\CPU\ARMv7\Modules</Filter>
-    </ClCompile>
-    <ClCompile Include="Emu\ARMv7\Modules\sceNgs.cpp">
-      <Filter>Emu\CPU\ARMv7\Modules</Filter>
-    </ClCompile>
-    <ClCompile Include="Emu\ARMv7\Modules\sceNpBasic.cpp">
-      <Filter>Emu\CPU\ARMv7\Modules</Filter>
-    </ClCompile>
-    <ClCompile Include="Emu\ARMv7\Modules\sceNpCommon.cpp">
-      <Filter>Emu\CPU\ARMv7\Modules</Filter>
-    </ClCompile>
-    <ClCompile Include="Emu\ARMv7\Modules\sceNpManager.cpp">
-      <Filter>Emu\CPU\ARMv7\Modules</Filter>
-    </ClCompile>
-    <ClCompile Include="Emu\ARMv7\Modules\sceNpMatching.cpp">
-      <Filter>Emu\CPU\ARMv7\Modules</Filter>
-    </ClCompile>
-    <ClCompile Include="Emu\ARMv7\Modules\sceNpScore.cpp">
-      <Filter>Emu\CPU\ARMv7\Modules</Filter>
-    </ClCompile>
-    <ClCompile Include="Emu\ARMv7\Modules\sceNpUtility.cpp">
-      <Filter>Emu\CPU\ARMv7\Modules</Filter>
-    </ClCompile>
-    <ClCompile Include="Emu\ARMv7\Modules\scePgf.cpp">
-      <Filter>Emu\CPU\ARMv7\Modules</Filter>
-    </ClCompile>
-    <ClCompile Include="Emu\ARMv7\Modules\scePhotoExport.cpp">
-      <Filter>Emu\CPU\ARMv7\Modules</Filter>
-    </ClCompile>
-    <ClCompile Include="Emu\ARMv7\Modules\sceRazorCapture.cpp">
-      <Filter>Emu\CPU\ARMv7\Modules</Filter>
-    </ClCompile>
-    <ClCompile Include="Emu\ARMv7\Modules\sceRtc.cpp">
-      <Filter>Emu\CPU\ARMv7\Modules</Filter>
-    </ClCompile>
-    <ClCompile Include="Emu\ARMv7\Modules\sceSas.cpp">
-      <Filter>Emu\CPU\ARMv7\Modules</Filter>
-    </ClCompile>
-    <ClCompile Include="Emu\ARMv7\Modules\sceScreenShot.cpp">
-      <Filter>Emu\CPU\ARMv7\Modules</Filter>
-    </ClCompile>
-    <ClCompile Include="Emu\ARMv7\Modules\sceSqlite.cpp">
-      <Filter>Emu\CPU\ARMv7\Modules</Filter>
-    </ClCompile>
-    <ClCompile Include="Emu\ARMv7\Modules\sceSsl.cpp">
-      <Filter>Emu\CPU\ARMv7\Modules</Filter>
-    </ClCompile>
-    <ClCompile Include="Emu\ARMv7\Modules\sceSulpha.cpp">
-      <Filter>Emu\CPU\ARMv7\Modules</Filter>
-    </ClCompile>
-    <ClCompile Include="Emu\ARMv7\Modules\sceSystemGesture.cpp">
-      <Filter>Emu\CPU\ARMv7\Modules</Filter>
-    </ClCompile>
-    <ClCompile Include="Emu\ARMv7\Modules\sceTouch.cpp">
-      <Filter>Emu\CPU\ARMv7\Modules</Filter>
-    </ClCompile>
-    <ClCompile Include="Emu\ARMv7\Modules\sceUlt.cpp">
-      <Filter>Emu\CPU\ARMv7\Modules</Filter>
-    </ClCompile>
-    <ClCompile Include="Emu\ARMv7\Modules\sceVideodec.cpp">
-      <Filter>Emu\CPU\ARMv7\Modules</Filter>
-    </ClCompile>
-    <ClCompile Include="Emu\ARMv7\Modules\sceVoice.cpp">
-      <Filter>Emu\CPU\ARMv7\Modules</Filter>
-    </ClCompile>
-    <ClCompile Include="Emu\ARMv7\Modules\sceVoiceQoS.cpp">
-      <Filter>Emu\CPU\ARMv7\Modules</Filter>
-    </ClCompile>
-    <ClCompile Include="Emu\ARMv7\Modules\sceXml.cpp">
-      <Filter>Emu\CPU\ARMv7\Modules</Filter>
-    </ClCompile>
-    <ClCompile Include="Emu\ARMv7\Modules\sceSfmt.cpp">
-      <Filter>Emu\CPU\ARMv7\Modules</Filter>
-    </ClCompile>
-    <ClCompile Include="Emu\ARMv7\Modules\sceSha.cpp">
-      <Filter>Emu\CPU\ARMv7\Modules</Filter>
->>>>>>> 32fd9223
-    </ClCompile>
-  </ItemGroup>
-  <ItemGroup>
-    <ClInclude Include="Crypto\aes.h">
-      <Filter>Crypto</Filter>
-    </ClInclude>
-    <ClInclude Include="Crypto\key_vault.h">
-      <Filter>Crypto</Filter>
-    </ClInclude>
-    <ClInclude Include="Crypto\lz.h">
-      <Filter>Crypto</Filter>
-    </ClInclude>
-    <ClInclude Include="Crypto\sha1.h">
-      <Filter>Crypto</Filter>
-    </ClInclude>
-    <ClInclude Include="Crypto\unedat.h">
-      <Filter>Crypto</Filter>
-    </ClInclude>
-    <ClInclude Include="Crypto\unpkg.h">
-      <Filter>Crypto</Filter>
-    </ClInclude>
-    <ClInclude Include="Crypto\unself.h">
-      <Filter>Crypto</Filter>
-    </ClInclude>
-    <ClInclude Include="Crypto\utils.h">
-      <Filter>Crypto</Filter>
-    </ClInclude>
-    <ClInclude Include="Emu\GameInfo.h">
-      <Filter>Emu</Filter>
-    </ClInclude>
-    <ClInclude Include="Emu\System.h">
-      <Filter>Emu</Filter>
-    </ClInclude>
-    <ClInclude Include="Emu\SysCalls\Callback.h">
-      <Filter>Emu\SysCalls</Filter>
-    </ClInclude>
-    <ClInclude Include="Emu\SysCalls\ErrorCodes.h">
-      <Filter>Emu\SysCalls</Filter>
-    </ClInclude>
-    <ClInclude Include="Emu\SysCalls\Modules.h">
-      <Filter>Emu\SysCalls</Filter>
-    </ClInclude>
-    <ClInclude Include="Emu\SysCalls\SC_FUNC.h">
-      <Filter>Emu\SysCalls</Filter>
-    </ClInclude>
-    <ClInclude Include="Emu\SysCalls\SysCalls.h">
-      <Filter>Emu\SysCalls</Filter>
-    </ClInclude>
-    <ClInclude Include="Emu\SysCalls\Modules\cellAdec.h">
-      <Filter>Emu\SysCalls\Modules</Filter>
-    </ClInclude>
-    <ClInclude Include="Emu\SysCalls\Modules\cellAtrac.h">
-      <Filter>Emu\SysCalls\Modules</Filter>
-    </ClInclude>
-    <ClInclude Include="Emu\SysCalls\Modules\cellCamera.h">
-      <Filter>Emu\SysCalls\Modules</Filter>
-    </ClInclude>
-    <ClInclude Include="Emu\SysCalls\Modules\cellDmux.h">
-      <Filter>Emu\SysCalls\Modules</Filter>
-    </ClInclude>
-    <ClInclude Include="Emu\SysCalls\Modules\cellFiber.h">
-      <Filter>Emu\SysCalls\Modules</Filter>
-    </ClInclude>
-    <ClInclude Include="Emu\SysCalls\Modules\cellFont.h">
-      <Filter>Emu\SysCalls\Modules</Filter>
-    </ClInclude>
-    <ClInclude Include="Emu\SysCalls\Modules\cellFontFT.h">
-      <Filter>Emu\SysCalls\Modules</Filter>
-    </ClInclude>
-    <ClInclude Include="Emu\SysCalls\Modules\cellGame.h">
-      <Filter>Emu\SysCalls\Modules</Filter>
-    </ClInclude>
-    <ClInclude Include="Emu\SysCalls\Modules\cellGcmSys.h">
-      <Filter>Emu\SysCalls\Modules</Filter>
-    </ClInclude>
-    <ClInclude Include="Emu\SysCalls\Modules\cellGem.h">
-      <Filter>Emu\SysCalls\Modules</Filter>
-    </ClInclude>
-    <ClInclude Include="Emu\SysCalls\Modules\cellGifDec.h">
-      <Filter>Emu\SysCalls\Modules</Filter>
-    </ClInclude>
-    <ClInclude Include="Emu\SysCalls\Modules\cellJpgDec.h">
-      <Filter>Emu\SysCalls\Modules</Filter>
-    </ClInclude>
-    <ClInclude Include="Emu\SysCalls\Modules\cellKb.h">
-      <Filter>Emu\SysCalls\Modules</Filter>
-    </ClInclude>
-    <ClInclude Include="Emu\SysCalls\Modules\cellL10n.h">
-      <Filter>Emu\SysCalls\Modules</Filter>
-    </ClInclude>
-    <ClInclude Include="Emu\SysCalls\Modules\cellMic.h">
-      <Filter>Emu\SysCalls\Modules</Filter>
-    </ClInclude>
-    <ClInclude Include="Emu\SysCalls\Modules\cellMouse.h">
-      <Filter>Emu\SysCalls\Modules</Filter>
-    </ClInclude>
-    <ClInclude Include="Emu\SysCalls\Modules\cellMsgDialog.h">
-      <Filter>Emu\SysCalls\Modules</Filter>
-    </ClInclude>
-    <ClInclude Include="Emu\SysCalls\Modules\cellNetCtl.h">
-      <Filter>Emu\SysCalls\Modules</Filter>
-    </ClInclude>
-    <ClInclude Include="Emu\SysCalls\Modules\cellPad.h">
-      <Filter>Emu\SysCalls\Modules</Filter>
-    </ClInclude>
-    <ClInclude Include="Emu\SysCalls\Modules\cellPamf.h">
-      <Filter>Emu\SysCalls\Modules</Filter>
-    </ClInclude>
-    <ClInclude Include="Emu\SysCalls\Modules\cellPng.h">
-      <Filter>Emu\SysCalls\Modules</Filter>
-    </ClInclude>
-    <ClInclude Include="Emu\SysCalls\Modules\cellPngDec.h">
-      <Filter>Emu\SysCalls\Modules</Filter>
-    </ClInclude>
-    <ClInclude Include="Emu\SysCalls\Modules\cellResc.h">
-      <Filter>Emu\SysCalls\Modules</Filter>
-    </ClInclude>
-    <ClInclude Include="Emu\SysCalls\Modules\cellRtc.h">
-      <Filter>Emu\SysCalls\Modules</Filter>
-    </ClInclude>
-    <ClInclude Include="Emu\SysCalls\Modules\cellSail.h">
-      <Filter>Emu\SysCalls\Modules</Filter>
-    </ClInclude>
-    <ClInclude Include="Emu\SysCalls\Modules\cellSaveData.h">
-      <Filter>Emu\SysCalls\Modules</Filter>
-    </ClInclude>
-    <ClInclude Include="Emu\SysCalls\Modules\cellSpurs.h">
-      <Filter>Emu\SysCalls\Modules</Filter>
-    </ClInclude>
-    <ClInclude Include="Emu\SysCalls\Modules\cellSpursJq.h">
-      <Filter>Emu\SysCalls\Modules</Filter>
-    </ClInclude>
-    <ClInclude Include="Emu\SysCalls\Modules\cellSubdisplay.h">
-      <Filter>Emu\SysCalls\Modules</Filter>
-    </ClInclude>
-    <ClInclude Include="Emu\SysCalls\Modules\cellSync.h">
-      <Filter>Emu\SysCalls\Modules</Filter>
-    </ClInclude>
-    <ClInclude Include="Emu\SysCalls\Modules\cellSync2.h">
-      <Filter>Emu\SysCalls\Modules</Filter>
-    </ClInclude>
-    <ClInclude Include="Emu\SysCalls\Modules\cellSysutil.h">
-      <Filter>Emu\SysCalls\Modules</Filter>
-    </ClInclude>
-    <ClInclude Include="Emu\SysCalls\Modules\cellUserInfo.h">
-      <Filter>Emu\SysCalls\Modules</Filter>
-    </ClInclude>
-    <ClInclude Include="Emu\SysCalls\Modules\cellVdec.h">
-      <Filter>Emu\SysCalls\Modules</Filter>
-    </ClInclude>
-    <ClInclude Include="Emu\SysCalls\Modules\cellVpost.h">
-      <Filter>Emu\SysCalls\Modules</Filter>
-    </ClInclude>
-    <ClInclude Include="Emu\SysCalls\Modules\libmixer.h">
-      <Filter>Emu\SysCalls\Modules</Filter>
-    </ClInclude>
-    <ClInclude Include="Emu\SysCalls\Modules\sceNp.h">
-      <Filter>Emu\SysCalls\Modules</Filter>
-    </ClInclude>
-    <ClInclude Include="Emu\SysCalls\Modules\sceNpClans.h">
-      <Filter>Emu\SysCalls\Modules</Filter>
-    </ClInclude>
-    <ClInclude Include="Emu\SysCalls\Modules\sceNpCommerce2.h">
-      <Filter>Emu\SysCalls\Modules</Filter>
-    </ClInclude>
-    <ClInclude Include="Emu\SysCalls\Modules\sceNpSns.h">
-      <Filter>Emu\SysCalls\Modules</Filter>
-    </ClInclude>
-    <ClInclude Include="Emu\SysCalls\Modules\sceNpTrophy.h">
-      <Filter>Emu\SysCalls\Modules</Filter>
-    </ClInclude>
-    <ClInclude Include="Emu\SysCalls\Modules\sceNpTus.h">
-      <Filter>Emu\SysCalls\Modules</Filter>
-    </ClInclude>
-    <ClInclude Include="Emu\SysCalls\Modules\sysPrxForUser.h">
-      <Filter>Emu\SysCalls\Modules</Filter>
-    </ClInclude>
-    <ClInclude Include="Emu\SysCalls\Modules\sys_net.h">
-      <Filter>Emu\SysCalls\Modules</Filter>
-    </ClInclude>
-    <ClInclude Include="Emu\Io\Keyboard.h">
-      <Filter>Emu\Io</Filter>
-    </ClInclude>
-    <ClInclude Include="Emu\Io\KeyboardHandler.h">
-      <Filter>Emu\Io</Filter>
-    </ClInclude>
-    <ClInclude Include="Emu\Io\Mouse.h">
-      <Filter>Emu\Io</Filter>
-    </ClInclude>
-    <ClInclude Include="Emu\Io\MouseHandler.h">
-      <Filter>Emu\Io</Filter>
-    </ClInclude>
-    <ClInclude Include="Emu\Io\Pad.h">
-      <Filter>Emu\Io</Filter>
-    </ClInclude>
-    <ClInclude Include="Emu\Io\PadHandler.h">
-      <Filter>Emu\Io</Filter>
-    </ClInclude>
-    <ClInclude Include="Emu\FS\VFS.h">
-      <Filter>Emu\FS</Filter>
-    </ClInclude>
-    <ClInclude Include="Emu\FS\vfsDevice.h">
-      <Filter>Emu\FS</Filter>
-    </ClInclude>
-    <ClInclude Include="Emu\FS\vfsDeviceLocalFile.h">
-      <Filter>Emu\FS</Filter>
-    </ClInclude>
-    <ClInclude Include="Emu\FS\vfsDir.h">
-      <Filter>Emu\FS</Filter>
-    </ClInclude>
-    <ClInclude Include="Emu\FS\vfsDirBase.h">
-      <Filter>Emu\FS</Filter>
-    </ClInclude>
-    <ClInclude Include="Emu\FS\vfsFile.h">
-      <Filter>Emu\FS</Filter>
-    </ClInclude>
-    <ClInclude Include="Emu\FS\vfsFileBase.h">
-      <Filter>Emu\FS</Filter>
-    </ClInclude>
-    <ClInclude Include="Emu\FS\vfsLocalDir.h">
-      <Filter>Emu\FS</Filter>
-    </ClInclude>
-    <ClInclude Include="Emu\FS\vfsLocalFile.h">
-      <Filter>Emu\FS</Filter>
-    </ClInclude>
-    <ClInclude Include="Emu\FS\vfsStream.h">
-      <Filter>Emu\FS</Filter>
-    </ClInclude>
-    <ClInclude Include="Emu\FS\vfsStreamMemory.h">
-      <Filter>Emu\FS</Filter>
-    </ClInclude>
-    <ClInclude Include="Emu\HDD\HDD.h">
-      <Filter>Emu\HDD</Filter>
-    </ClInclude>
-    <ClInclude Include="Emu\Cell\MFC.h">
-      <Filter>Emu\CPU\Cell</Filter>
-    </ClInclude>
-    <ClInclude Include="Emu\Cell\PPCDecoder.h">
-      <Filter>Emu\CPU\Cell</Filter>
-    </ClInclude>
-    <ClInclude Include="Emu\Cell\PPCDisAsm.h">
-      <Filter>Emu\CPU\Cell</Filter>
-    </ClInclude>
-    <ClInclude Include="Emu\Cell\PPCInstrTable.h">
-      <Filter>Emu\CPU\Cell</Filter>
-    </ClInclude>
-    <ClInclude Include="Emu\Cell\PPCThread.h">
-      <Filter>Emu\CPU\Cell</Filter>
-    </ClInclude>
-    <ClInclude Include="Emu\Cell\PPUDecoder.h">
-      <Filter>Emu\CPU\Cell</Filter>
-    </ClInclude>
-    <ClInclude Include="Emu\Cell\PPUDisAsm.h">
-      <Filter>Emu\CPU\Cell</Filter>
-    </ClInclude>
-    <ClInclude Include="Emu\Cell\PPUInstrTable.h">
-      <Filter>Emu\CPU\Cell</Filter>
-    </ClInclude>
-    <ClInclude Include="Emu\Cell\PPUInterpreter.h">
-      <Filter>Emu\CPU\Cell</Filter>
-    </ClInclude>
-    <ClInclude Include="Emu\Cell\PPUOpcodes.h">
-      <Filter>Emu\CPU\Cell</Filter>
-    </ClInclude>
-    <ClInclude Include="Emu\Cell\PPUThread.h">
-      <Filter>Emu\CPU\Cell</Filter>
-    </ClInclude>
-    <ClInclude Include="Emu\Cell\RawSPUThread.h">
-      <Filter>Emu\CPU\Cell</Filter>
-    </ClInclude>
-    <ClInclude Include="Emu\Cell\SPUDecoder.h">
-      <Filter>Emu\CPU\Cell</Filter>
-    </ClInclude>
-    <ClInclude Include="Emu\Cell\SPUDisAsm.h">
-      <Filter>Emu\CPU\Cell</Filter>
-    </ClInclude>
-    <ClInclude Include="Emu\Cell\SPUInstrTable.h">
-      <Filter>Emu\CPU\Cell</Filter>
-    </ClInclude>
-    <ClInclude Include="Emu\Cell\SPUInterpreter.h">
-      <Filter>Emu\CPU\Cell</Filter>
-    </ClInclude>
-    <ClInclude Include="Emu\Cell\SPUOpcodes.h">
-      <Filter>Emu\CPU\Cell</Filter>
-    </ClInclude>
-    <ClInclude Include="Emu\Cell\SPURecompiler.h">
-      <Filter>Emu\CPU\Cell</Filter>
-    </ClInclude>
-    <ClInclude Include="Emu\Cell\SPURSManager.h">
-      <Filter>Emu\CPU\Cell</Filter>
-    </ClInclude>
-    <ClInclude Include="Emu\Cell\SPUThread.h">
-      <Filter>Emu\CPU\Cell</Filter>
-    </ClInclude>
-    <ClInclude Include="Emu\CPU\CPUDecoder.h">
-      <Filter>Emu\CPU</Filter>
-    </ClInclude>
-    <ClInclude Include="Emu\CPU\CPUDisAsm.h">
-      <Filter>Emu\CPU</Filter>
-    </ClInclude>
-    <ClInclude Include="Emu\CPU\CPUInstrTable.h">
-      <Filter>Emu\CPU</Filter>
-    </ClInclude>
-    <ClInclude Include="Emu\CPU\CPUThread.h">
-      <Filter>Emu\CPU</Filter>
-    </ClInclude>
-    <ClInclude Include="Emu\CPU\CPUThreadManager.h">
-      <Filter>Emu\CPU</Filter>
-    </ClInclude>
-    <ClInclude Include="Emu\ARMv7\ARMv7Decoder.h">
-      <Filter>Emu\CPU\ARMv7</Filter>
-    </ClInclude>
-    <ClInclude Include="Emu\ARMv7\ARMv7DisAsm.h">
-      <Filter>Emu\CPU\ARMv7</Filter>
-    </ClInclude>
-    <ClInclude Include="Emu\ARMv7\ARMv7Interpreter.h">
-      <Filter>Emu\CPU\ARMv7</Filter>
-    </ClInclude>
-    <ClInclude Include="Emu\ARMv7\ARMv7Opcodes.h">
-      <Filter>Emu\CPU\ARMv7</Filter>
-    </ClInclude>
-    <ClInclude Include="Emu\ARMv7\ARMv7Thread.h">
-      <Filter>Emu\CPU\ARMv7</Filter>
-    </ClInclude>
-    <ClInclude Include="Emu\Audio\AudioDumper.h">
-      <Filter>Emu\Audio</Filter>
-    </ClInclude>
-    <ClInclude Include="Emu\Audio\AudioManager.h">
-      <Filter>Emu\Audio</Filter>
-    </ClInclude>
-    <ClInclude Include="Emu\Audio\AL\OpenALThread.h">
-      <Filter>Emu\Audio\AL</Filter>
-    </ClInclude>
-    <ClInclude Include="Emu\Memory\Memory.h">
-      <Filter>Emu\Memory</Filter>
-    </ClInclude>
-    <ClInclude Include="Emu\Memory\MemoryBlock.h">
-      <Filter>Emu\Memory</Filter>
-    </ClInclude>
-    <ClInclude Include="Loader\ELF32.h">
-      <Filter>Loader</Filter>
-    </ClInclude>
-    <ClInclude Include="Loader\ELF64.h">
-      <Filter>Loader</Filter>
-    </ClInclude>
-    <ClInclude Include="Loader\Loader.h">
-      <Filter>Loader</Filter>
-    </ClInclude>
-    <ClInclude Include="Loader\PKG.h">
-      <Filter>Loader</Filter>
-    </ClInclude>
-    <ClInclude Include="Loader\PSF.h">
-      <Filter>Loader</Filter>
-    </ClInclude>
-    <ClInclude Include="Loader\TROPUSR.h">
-      <Filter>Loader</Filter>
-    </ClInclude>
-    <ClInclude Include="stdafx.h">
-      <Filter>Header Files</Filter>
-    </ClInclude>
-    <ClInclude Include="..\Utilities\BEType.h">
-      <Filter>Utilities</Filter>
-    </ClInclude>
-    <ClInclude Include="..\Utilities\StrFmt.h">
-      <Filter>Utilities</Filter>
-    </ClInclude>
-    <ClInclude Include="..\Utilities\Timer.h">
-      <Filter>Utilities</Filter>
-    </ClInclude>
-    <ClInclude Include="Emu\SysCalls\ModuleManager.h">
-      <Filter>Emu\SysCalls</Filter>
-    </ClInclude>
-    <ClInclude Include="Emu\SysCalls\Static.h">
-      <Filter>Emu\SysCalls</Filter>
-    </ClInclude>
-    <ClInclude Include="..\Utilities\simpleini\ConvertUTF.h">
-      <Filter>Utilities\SimpleIni</Filter>
-    </ClInclude>
-    <ClInclude Include="..\Utilities\simpleini\SimpleIni.h">
-      <Filter>Utilities\SimpleIni</Filter>
-    </ClInclude>
-    <ClInclude Include="Emu\DbgCommand.h">
-      <Filter>Emu</Filter>
-    </ClInclude>
-    <ClInclude Include="Emu\SysCalls\Modules\libsnd3.h">
-      <Filter>Emu\SysCalls\currently_unused</Filter>
-    </ClInclude>
-    <ClInclude Include="Emu\SysCalls\Modules\libsynth2.h">
-      <Filter>Emu\SysCalls\currently_unused</Filter>
-    </ClInclude>
-    <ClInclude Include="Emu\Event.h">
-      <Filter>Emu\SysCalls</Filter>
-    </ClInclude>
-    <ClInclude Include="..\Utilities\SSemaphore.h">
-      <Filter>Utilities</Filter>
-    </ClInclude>
-    <ClInclude Include="Emu\SysCalls\lv2\sys_process.h">
-      <Filter>Emu\SysCalls\lv2</Filter>
-    </ClInclude>
-    <ClInclude Include="Emu\SysCalls\lv2\sys_prx.h">
-      <Filter>Emu\SysCalls\lv2</Filter>
-    </ClInclude>
-    <ClInclude Include="Emu\SysCalls\lv2\sys_memory.h">
-      <Filter>Emu\SysCalls\lv2</Filter>
-    </ClInclude>
-    <ClInclude Include="Emu\SysCalls\lv2\sys_timer.h">
-      <Filter>Emu\SysCalls\lv2</Filter>
-    </ClInclude>
-    <ClInclude Include="Emu\SysCalls\lv2\sys_lwcond.h">
-      <Filter>Emu\SysCalls\lv2</Filter>
-    </ClInclude>
-    <ClInclude Include="Emu\SysCalls\lv2\sys_rwlock.h">
-      <Filter>Emu\SysCalls\lv2</Filter>
-    </ClInclude>
-    <ClInclude Include="Emu\SysCalls\lv2\sys_lwmutex.h">
-      <Filter>Emu\SysCalls\lv2</Filter>
-    </ClInclude>
-    <ClInclude Include="Emu\SysCalls\lv2\sys_cond.h">
-      <Filter>Emu\SysCalls\lv2</Filter>
-    </ClInclude>
-    <ClInclude Include="Emu\SysCalls\lv2\sys_mutex.h">
-      <Filter>Emu\SysCalls\lv2</Filter>
-    </ClInclude>
-    <ClInclude Include="Emu\SysCalls\lv2\sys_semaphore.h">
-      <Filter>Emu\SysCalls\lv2</Filter>
-    </ClInclude>
-    <ClInclude Include="Emu\SysCalls\lv2\sys_rsx.h">
-      <Filter>Emu\SysCalls\lv2</Filter>
-    </ClInclude>
-    <ClInclude Include="Emu\SysCalls\lv2\sys_spinlock.h">
-      <Filter>Emu\SysCalls\lv2</Filter>
-    </ClInclude>
-    <ClInclude Include="Emu\SysCalls\lv2\sys_ppu_thread.h">
-      <Filter>Emu\SysCalls\lv2</Filter>
-    </ClInclude>
-    <ClInclude Include="Emu\SysCalls\lv2\sys_tty.h">
-      <Filter>Emu\SysCalls\lv2</Filter>
-    </ClInclude>
-    <ClInclude Include="Emu\SysCalls\lv2\sys_vm.h">
-      <Filter>Emu\SysCalls\lv2</Filter>
-    </ClInclude>
-    <ClInclude Include="Emu\SysCalls\lv2\sys_trace.h">
-      <Filter>Emu\SysCalls\lv2</Filter>
-    </ClInclude>
-    <ClInclude Include="Emu\SysCalls\lv2\sys_event.h">
-      <Filter>Emu\SysCalls\lv2</Filter>
-    </ClInclude>
-    <ClInclude Include="Emu\SysCalls\lv2\sys_spu.h">
-      <Filter>Emu\SysCalls\lv2</Filter>
-    </ClInclude>
-    <ClInclude Include="Emu\SysCalls\lv2\sys_time.h">
-      <Filter>Emu\SysCalls\lv2</Filter>
-    </ClInclude>
-    <ClInclude Include="Emu\SysCalls\lv2\sys_interrupt.h">
-      <Filter>Emu\SysCalls\lv2</Filter>
-    </ClInclude>
-    <ClInclude Include="Emu\SysCalls\lv2\sys_mmapper.h">
-      <Filter>Emu\SysCalls\lv2</Filter>
-    </ClInclude>
-    <ClInclude Include="..\Utilities\Log.h">
-      <Filter>Utilities</Filter>
-    </ClInclude>
-    <ClInclude Include="Emu\SysCalls\LogBase.h">
-      <Filter>Emu\SysCalls</Filter>
-    </ClInclude>
-    <ClInclude Include="Emu\RSX\Null\NullGSRender.h">
-      <Filter>Emu\GPU\RSX\Null</Filter>
-    </ClInclude>
-    <ClInclude Include="Emu\RSX\GL\GLGSRender.h">
-      <Filter>Emu\GPU\RSX\GL</Filter>
-    </ClInclude>
-    <ClInclude Include="Emu\RSX\GL\GLProcTable.h">
-      <Filter>Emu\GPU\RSX\GL</Filter>
-    </ClInclude>
-    <ClInclude Include="Emu\RSX\GL\GLProgram.h">
-      <Filter>Emu\GPU\RSX\GL</Filter>
-    </ClInclude>
-    <ClInclude Include="Emu\RSX\GL\GLProgramBuffer.h">
-      <Filter>Emu\GPU\RSX\GL</Filter>
-    </ClInclude>
-    <ClInclude Include="Emu\RSX\GL\GLShaderParam.h">
-      <Filter>Emu\GPU\RSX\GL</Filter>
-    </ClInclude>
-    <ClInclude Include="Emu\RSX\GL\GLVertexProgram.h">
-      <Filter>Emu\GPU\RSX\GL</Filter>
-    </ClInclude>
-    <ClInclude Include="Emu\RSX\GL\OpenGL.h">
-      <Filter>Emu\GPU\RSX\GL</Filter>
-    </ClInclude>
-    <ClInclude Include="Emu\RSX\GL\GLBuffers.h">
-      <Filter>Emu\GPU\RSX\GL</Filter>
-    </ClInclude>
-    <ClInclude Include="Emu\RSX\GL\GLFragmentProgram.h">
-      <Filter>Emu\GPU\RSX\GL</Filter>
-    </ClInclude>
-    <ClInclude Include="Emu\RSX\GSManager.h">
-      <Filter>Emu\GPU\RSX</Filter>
-    </ClInclude>
-    <ClInclude Include="Emu\RSX\GSRender.h">
-      <Filter>Emu\GPU\RSX</Filter>
-    </ClInclude>
-    <ClInclude Include="Emu\RSX\RSXDMA.h">
-      <Filter>Emu\GPU\RSX</Filter>
-	</ClInclude>
-    <ClInclude Include="Emu\RSX\RSXFragmentProgram.h">
-      <Filter>Emu\GPU\RSX</Filter>
-    </ClInclude>
-    <ClInclude Include="Emu\RSX\RSXTexture.h">
-      <Filter>Emu\GPU\RSX</Filter>
-    </ClInclude>
-    <ClInclude Include="Emu\RSX\RSXThread.h">
-      <Filter>Emu\GPU\RSX</Filter>
-    </ClInclude>
-    <ClInclude Include="Emu\RSX\RSXVertexProgram.h">
-      <Filter>Emu\GPU\RSX</Filter>
-    </ClInclude>
-    <ClInclude Include="Emu\RSX\sysutil_video.h">
-      <Filter>Emu\GPU\RSX</Filter>
-    </ClInclude>
-    <ClInclude Include="Emu\RSX\GCM.h">
-      <Filter>Emu\GPU\RSX</Filter>
-    </ClInclude>
-    <ClInclude Include="Emu\SysCalls\lv2\sys_event_flag.h">
-      <Filter>Emu\SysCalls\lv2</Filter>
-    </ClInclude>
-    <ClInclude Include="..\Utilities\AutoPause.h">
-      <Filter>Utilities</Filter>
-    </ClInclude>
-    <ClInclude Include="Emu\IdManager.h">
-      <Filter>Emu</Filter>
-    </ClInclude>
-    <ClInclude Include="Ini.h">
-      <Filter>Utilities</Filter>
-    </ClInclude>
-    <ClInclude Include="Emu\Io\Null\NullPadHandler.h">
-      <Filter>Emu\Io\Null</Filter>
-    </ClInclude>
-    <ClInclude Include="Emu\Io\Null\NullKeyboardHandler.h">
-      <Filter>Emu\Io\Null</Filter>
-    </ClInclude>
-    <ClInclude Include="Emu\Io\Null\NullMouseHandler.h">
-      <Filter>Emu\Io\Null</Filter>
-    </ClInclude>
-    <ClInclude Include="..\Utilities\MTRingbuffer.h">
-      <Filter>Utilities</Filter>
-    </ClInclude>
-    <ClInclude Include="..\Utilities\rFile.h">
-      <Filter>Utilities</Filter>
-    </ClInclude>
-    <ClInclude Include="..\Utilities\rMsgBox.h">
-      <Filter>Utilities</Filter>
-    </ClInclude>
-    <ClInclude Include="..\Utilities\rPlatform.h">
-      <Filter>Utilities</Filter>
-    </ClInclude>
-    <ClInclude Include="..\Utilities\rTime.h">
-      <Filter>Utilities</Filter>
-    </ClInclude>
-    <ClInclude Include="..\Utilities\rXml.h">
-      <Filter>Utilities</Filter>
-    </ClInclude>
-    <ClInclude Include="..\Utilities\GNU.h">
-      <Filter>Utilities</Filter>
-    </ClInclude>
-    <ClInclude Include="Loader\TRP.h">
-      <Filter>Loader</Filter>
-    </ClInclude>
-    <ClInclude Include="Emu\Memory\vm.h">
-      <Filter>Emu\Memory</Filter>
-    </ClInclude>
-    <ClInclude Include="Emu\Memory\vm_ptr.h">
-      <Filter>Emu\Memory</Filter>
-    </ClInclude>
-    <ClInclude Include="Emu\Memory\vm_ref.h">
-      <Filter>Emu\Memory</Filter>
-    </ClInclude>
-    <ClInclude Include="Emu\Memory\vm_var.h">
-      <Filter>Emu\Memory</Filter>
-    </ClInclude>
-    <ClInclude Include="restore_new.h">
-      <Filter>Header Files</Filter>
-    </ClInclude>
-    <ClInclude Include="define_new_memleakdetect.h">
-      <Filter>Header Files</Filter>
-    </ClInclude>
-    <ClInclude Include="Emu\SysCalls\CB_FUNC.h">
-      <Filter>Emu\SysCalls</Filter>
-    </ClInclude>
-    <ClInclude Include="Emu\SysCalls\SyncPrimitivesManager.h">
-      <Filter>Emu\SysCalls</Filter>
-    </ClInclude>
-    <ClInclude Include="Emu\Memory\atomic_type.h">
-      <Filter>Emu\Memory</Filter>
-    </ClInclude>
-    <ClInclude Include="Crypto\ec.h">
-      <Filter>Crypto</Filter>
-    </ClInclude>
-    <ClInclude Include="Emu\Cell\PPULLVMRecompiler.h">
-      <Filter>Emu\CPU\Cell</Filter>
-    </ClInclude>
-    <ClInclude Include="Emu\ARMv7\PSVFuncList.h">
-      <Filter>Emu\CPU\ARMv7</Filter>
-    </ClInclude>
-    <ClInclude Include="Emu\SysCalls\lv2\sleep_queue_type.h">
-      <Filter>Emu\SysCalls\lv2</Filter>
-    </ClInclude>
-    <ClInclude Include="Emu\SysCalls\lv2\cellFs.h">
-      <Filter>Emu\SysCalls\lv2</Filter>
-    </ClInclude>
-    <ClInclude Include="..\Utilities\Thread.h">
-      <Filter>Utilities</Filter>
-    </ClInclude>
-    <ClInclude Include="Emu\Audio\Null\NullAudioThread.h">
-      <Filter>Emu\Audio\Null</Filter>
-    </ClInclude>
-    <ClInclude Include="Emu\Audio\AudioThread.h">
-      <Filter>Emu\Audio</Filter>
-    </ClInclude>
-    <ClInclude Include="Emu\Audio\XAudio2\XAudio2Thread.h">
-      <Filter>Emu\Audio\XAudio2</Filter>
-    </ClInclude>
-    <ClInclude Include="Emu\SysCalls\Modules\cellAudio.h">
-      <Filter>Emu\SysCalls\Modules</Filter>
-    </ClInclude>
-    <ClInclude Include="Emu\ARMv7\ARMv7Context.h">
-      <Filter>Emu\CPU\ARMv7</Filter>
-    </ClInclude>
-    <ClInclude Include="Emu\ARMv7\ARMv7Callback.h">
-      <Filter>Emu\CPU\ARMv7</Filter>
-    </ClInclude>
-    <ClInclude Include="Emu\ARMv7\Modules\sceLibKernel.h">
-      <Filter>Emu\CPU\ARMv7\Modules</Filter>
-    </ClInclude>
-    <ClInclude Include="Emu\ARMv7\PSVObjectList.h">
-      <Filter>Emu\CPU\ARMv7</Filter>
-    </ClInclude>
-    <ClInclude Include="Emu\ARMv7\Modules\psv_event_flag.h">
-      <Filter>Emu\CPU\ARMv7\Objects</Filter>
-    </ClInclude>
-    <ClInclude Include="Emu\ARMv7\Modules\psv_sema.h">
-      <Filter>Emu\CPU\ARMv7\Objects</Filter>
-    </ClInclude>
-    <ClInclude Include="Emu\ARMv7\Modules\sceGxm.h">
-      <Filter>Emu\CPU\ARMv7\Modules</Filter>
-    </ClInclude>
-    <ClInclude Include="Emu\ARMv7\Modules\sceAppUtil.h">
-      <Filter>Emu\CPU\ARMv7\Modules</Filter>
-    </ClInclude>
-    <ClInclude Include="Emu\ARMv7\Modules\sceIme.h">
-      <Filter>Emu\CPU\ARMv7\Modules</Filter>
-    </ClInclude>
-    <ClInclude Include="Emu\ARMv7\Modules\sceNet.h">
-      <Filter>Emu\CPU\ARMv7\Modules</Filter>
-    </ClInclude>
-    <ClInclude Include="Emu\ARMv7\Modules\sceSsl.h">
-      <Filter>Emu\CPU\ARMv7\Modules</Filter>
-    </ClInclude>
-    <ClInclude Include="Emu\ARMv7\Modules\sceTouch.h">
-      <Filter>Emu\CPU\ARMv7\Modules</Filter>
-    </ClInclude>
-    <ClInclude Include="Emu\ARMv7\Modules\sceNpCommon.h">
-      <Filter>Emu\CPU\ARMv7\Modules</Filter>
-    </ClInclude>
-  </ItemGroup>
+﻿<?xml version="1.0" encoding="utf-8"?>
+<Project ToolsVersion="4.0" xmlns="http://schemas.microsoft.com/developer/msbuild/2003">
+  <ItemGroup>
+    <Filter Include="Source Files">
+      <UniqueIdentifier>{4FC737F1-C7A5-4376-A066-2A32D752A2FF}</UniqueIdentifier>
+      <Extensions>cpp;c;cc;cxx;def;odl;idl;hpj;bat;asm;asmx</Extensions>
+    </Filter>
+    <Filter Include="Header Files">
+      <UniqueIdentifier>{93995380-89BD-4b04-88EB-625FBE52EBFB}</UniqueIdentifier>
+      <Extensions>h;hh;hpp;hxx;hm;inl;inc;xsd</Extensions>
+    </Filter>
+    <Filter Include="Crypto">
+      <UniqueIdentifier>{d614f6ff-cd3b-40c4-8a76-1ff82b68d3d4}</UniqueIdentifier>
+    </Filter>
+    <Filter Include="Emu">
+      <UniqueIdentifier>{ad58328f-b041-41e0-ad17-dbad7d193051}</UniqueIdentifier>
+    </Filter>
+    <Filter Include="Emu\SysCalls">
+      <UniqueIdentifier>{d79d0db9-c3fc-480a-9979-175b82ffecf7}</UniqueIdentifier>
+    </Filter>
+    <Filter Include="Emu\SysCalls\lv2">
+      <UniqueIdentifier>{269371f1-45b7-4ca9-a4a7-376e6e62a8ba}</UniqueIdentifier>
+    </Filter>
+    <Filter Include="Emu\SysCalls\Modules">
+      <UniqueIdentifier>{4317ac27-38e4-4f8d-9bac-496f9b00f615}</UniqueIdentifier>
+    </Filter>
+    <Filter Include="Emu\Io">
+      <UniqueIdentifier>{1df5b438-f263-4ff4-9b86-a9ea368f2106}</UniqueIdentifier>
+    </Filter>
+    <Filter Include="Emu\FS">
+      <UniqueIdentifier>{b26b6b08-a8ce-4bb5-8339-c5352a23ce96}</UniqueIdentifier>
+    </Filter>
+    <Filter Include="Emu\HDD">
+      <UniqueIdentifier>{28902cf4-4fa6-428b-ab94-6b410fd5077f}</UniqueIdentifier>
+    </Filter>
+    <Filter Include="Emu\CPU">
+      <UniqueIdentifier>{037247b4-0370-4193-a25d-bc9d075bf0a7}</UniqueIdentifier>
+    </Filter>
+    <Filter Include="Emu\Audio">
+      <UniqueIdentifier>{5a18e5b1-2632-4849-ba94-e7a2ea0b78fa}</UniqueIdentifier>
+    </Filter>
+    <Filter Include="Emu\Audio\AL">
+      <UniqueIdentifier>{f5d19014-3c8f-43d2-bb46-af3d7f4add2b}</UniqueIdentifier>
+    </Filter>
+    <Filter Include="Emu\Memory">
+      <UniqueIdentifier>{960c535f-dabe-4f7e-b73f-fb0fac60d7c0}</UniqueIdentifier>
+    </Filter>
+    <Filter Include="Loader">
+      <UniqueIdentifier>{cd540262-1ecb-4160-a69f-95704e32f2d0}</UniqueIdentifier>
+    </Filter>
+    <Filter Include="Utilities">
+      <UniqueIdentifier>{be701b55-2a3d-4692-a3bf-347681ab1c7e}</UniqueIdentifier>
+    </Filter>
+    <Filter Include="Utilities\SimpleIni">
+      <UniqueIdentifier>{84c34dd1-4c49-4ecf-8ee2-4165c14f24be}</UniqueIdentifier>
+    </Filter>
+    <Filter Include="Emu\Io\Null">
+      <UniqueIdentifier>{fcac6852-b45f-4cf2-afee-cf56bcea14e5}</UniqueIdentifier>
+    </Filter>
+    <Filter Include="Emu\SysCalls\currently_unused">
+      <UniqueIdentifier>{ead7494f-a872-4b4d-a864-1a61c3b6012f}</UniqueIdentifier>
+    </Filter>
+    <Filter Include="Emu\CPU\Cell">
+      <UniqueIdentifier>{13d20086-2188-425a-9856-0440fe6f79f2}</UniqueIdentifier>
+    </Filter>
+    <Filter Include="Emu\CPU\ARMv7">
+      <UniqueIdentifier>{93b1cff1-0158-4327-a437-e9abcac8d724}</UniqueIdentifier>
+    </Filter>
+    <Filter Include="Emu\CPU\ARMv7\Modules">
+      <UniqueIdentifier>{1d9e6fc4-9a79-4329-a8b5-081e24822aaa}</UniqueIdentifier>
+    </Filter>
+    <Filter Include="Emu\GPU">
+      <UniqueIdentifier>{6674e2ab-90cd-47de-a852-d21643ab18c2}</UniqueIdentifier>
+    </Filter>
+    <Filter Include="Emu\GPU\RSX">
+      <UniqueIdentifier>{fadb4b36-57af-4583-891d-d22ff369e266}</UniqueIdentifier>
+    </Filter>
+    <Filter Include="Emu\GPU\RSX\Null">
+      <UniqueIdentifier>{4adca4fa-b90f-4662-9eb0-1d29cf3cd2eb}</UniqueIdentifier>
+    </Filter>
+    <Filter Include="Emu\GPU\RSX\GL">
+      <UniqueIdentifier>{6f1da5b2-52c5-416b-9b5c-b9897bc1b300}</UniqueIdentifier>
+    </Filter>
+    <Filter Include="Emu\Audio\Null">
+      <UniqueIdentifier>{1eae80f6-5aef-4049-81a0-bbfd7602f8f6}</UniqueIdentifier>
+    </Filter>
+    <Filter Include="Emu\Audio\XAudio2">
+      <UniqueIdentifier>{1d6abf72-0f18-43ec-9351-1fed1a3d1a1e}</UniqueIdentifier>
+    </Filter>
+    <Filter Include="Emu\CPU\ARMv7\Objects">
+      <UniqueIdentifier>{368770cf-c8d9-4f4a-9ac3-5bdf48101ffe}</UniqueIdentifier>
+    </Filter>
+  </ItemGroup>
+  <ItemGroup>
+    <ClCompile Include="Crypto\aes.cpp">
+      <Filter>Crypto</Filter>
+    </ClCompile>
+    <ClCompile Include="Crypto\key_vault.cpp">
+      <Filter>Crypto</Filter>
+    </ClCompile>
+    <ClCompile Include="Crypto\lz.cpp">
+      <Filter>Crypto</Filter>
+    </ClCompile>
+    <ClCompile Include="Crypto\sha1.cpp">
+      <Filter>Crypto</Filter>
+    </ClCompile>
+    <ClCompile Include="Crypto\unedat.cpp">
+      <Filter>Crypto</Filter>
+    </ClCompile>
+    <ClCompile Include="Crypto\unpkg.cpp">
+      <Filter>Crypto</Filter>
+    </ClCompile>
+    <ClCompile Include="Crypto\unself.cpp">
+      <Filter>Crypto</Filter>
+    </ClCompile>
+    <ClCompile Include="Crypto\utils.cpp">
+      <Filter>Crypto</Filter>
+    </ClCompile>
+    <ClCompile Include="Emu\System.cpp">
+      <Filter>Emu</Filter>
+    </ClCompile>
+    <ClCompile Include="Emu\Event.cpp">
+      <Filter>Emu\SysCalls</Filter>
+    </ClCompile>
+    <ClCompile Include="Emu\SysCalls\Callback.cpp">
+      <Filter>Emu\SysCalls</Filter>
+    </ClCompile>
+    <ClCompile Include="Emu\SysCalls\FuncList.cpp">
+      <Filter>Emu\SysCalls</Filter>
+    </ClCompile>
+    <ClCompile Include="Emu\SysCalls\Modules.cpp">
+      <Filter>Emu\SysCalls</Filter>
+    </ClCompile>
+    <ClCompile Include="Emu\SysCalls\Static.cpp">
+      <Filter>Emu\SysCalls</Filter>
+    </ClCompile>
+    <ClCompile Include="Emu\SysCalls\SysCalls.cpp">
+      <Filter>Emu\SysCalls</Filter>
+    </ClCompile>
+    <ClCompile Include="Emu\SysCalls\Modules\cellAdec.cpp">
+      <Filter>Emu\SysCalls\Modules</Filter>
+    </ClCompile>
+    <ClCompile Include="Emu\SysCalls\Modules\cellAtrac.cpp">
+      <Filter>Emu\SysCalls\Modules</Filter>
+    </ClCompile>
+    <ClCompile Include="Emu\SysCalls\Modules\cellAudio.cpp">
+      <Filter>Emu\SysCalls\Modules</Filter>
+    </ClCompile>
+    <ClCompile Include="Emu\SysCalls\Modules\cellAvconfExt.cpp">
+      <Filter>Emu\SysCalls\Modules</Filter>
+    </ClCompile>
+    <ClCompile Include="Emu\SysCalls\Modules\cellCamera.cpp">
+      <Filter>Emu\SysCalls\Modules</Filter>
+    </ClCompile>
+    <ClCompile Include="Emu\SysCalls\Modules\cellDmux.cpp">
+      <Filter>Emu\SysCalls\Modules</Filter>
+    </ClCompile>
+    <ClCompile Include="Emu\SysCalls\Modules\cellFiber.cpp">
+      <Filter>Emu\SysCalls\Modules</Filter>
+    </ClCompile>
+    <ClCompile Include="Emu\SysCalls\Modules\cellFont.cpp">
+      <Filter>Emu\SysCalls\Modules</Filter>
+    </ClCompile>
+    <ClCompile Include="Emu\SysCalls\Modules\cellFontFT.cpp">
+      <Filter>Emu\SysCalls\Modules</Filter>
+    </ClCompile>
+    <ClCompile Include="Emu\SysCalls\Modules\cellGame.cpp">
+      <Filter>Emu\SysCalls\Modules</Filter>
+    </ClCompile>
+    <ClCompile Include="Emu\SysCalls\Modules\cellGcmSys.cpp">
+      <Filter>Emu\SysCalls\Modules</Filter>
+    </ClCompile>
+    <ClCompile Include="Emu\SysCalls\Modules\cellGifDec.cpp">
+      <Filter>Emu\SysCalls\Modules</Filter>
+    </ClCompile>
+    <ClCompile Include="Emu\SysCalls\Modules\cellJpgDec.cpp">
+      <Filter>Emu\SysCalls\Modules</Filter>
+    </ClCompile>
+    <ClCompile Include="Emu\SysCalls\Modules\cellKb.cpp">
+      <Filter>Emu\SysCalls\Modules</Filter>
+    </ClCompile>
+    <ClCompile Include="Emu\SysCalls\Modules\cellL10n.cpp">
+      <Filter>Emu\SysCalls\Modules</Filter>
+    </ClCompile>
+    <ClCompile Include="Emu\SysCalls\Modules\cellMouse.cpp">
+      <Filter>Emu\SysCalls\Modules</Filter>
+    </ClCompile>
+    <ClCompile Include="Emu\SysCalls\Modules\cellNetCtl.cpp">
+      <Filter>Emu\SysCalls\Modules</Filter>
+    </ClCompile>
+    <ClCompile Include="Emu\SysCalls\Modules\cellOvis.cpp">
+      <Filter>Emu\SysCalls\Modules</Filter>
+    </ClCompile>
+    <ClCompile Include="Emu\SysCalls\Modules\cellPad.cpp">
+      <Filter>Emu\SysCalls\Modules</Filter>
+    </ClCompile>
+    <ClCompile Include="Emu\SysCalls\Modules\cellPamf.cpp">
+      <Filter>Emu\SysCalls\Modules</Filter>
+    </ClCompile>
+    <ClCompile Include="Emu\SysCalls\Modules\cellPngDec.cpp">
+      <Filter>Emu\SysCalls\Modules</Filter>
+    </ClCompile>
+    <ClCompile Include="Emu\SysCalls\Modules\cellSail.cpp">
+      <Filter>Emu\SysCalls\Modules</Filter>
+    </ClCompile>
+    <ClCompile Include="Emu\SysCalls\Modules\cellResc.cpp">
+      <Filter>Emu\SysCalls\Modules</Filter>
+    </ClCompile>
+    <ClCompile Include="Emu\SysCalls\Modules\cellRtc.cpp">
+      <Filter>Emu\SysCalls\Modules</Filter>
+    </ClCompile>
+    <ClCompile Include="Emu\SysCalls\Modules\cellSaveData.cpp">
+      <Filter>Emu\SysCalls\Modules</Filter>
+    </ClCompile>
+    <ClCompile Include="Emu\SysCalls\Modules\cellSpurs.cpp">
+      <Filter>Emu\SysCalls\Modules</Filter>
+    </ClCompile>
+    <ClCompile Include="Emu\SysCalls\Modules\cellSpursJq.cpp">
+      <Filter>Emu\SysCalls\Modules</Filter>
+    </ClCompile>
+    <ClCompile Include="Emu\SysCalls\Modules\cellSubdisplay.cpp">
+      <Filter>Emu\SysCalls\Modules</Filter>
+    </ClCompile>
+    <ClCompile Include="Emu\SysCalls\Modules\cellSync.cpp">
+      <Filter>Emu\SysCalls\Modules</Filter>
+    </ClCompile>
+    <ClCompile Include="Emu\SysCalls\Modules\cellSync2.cpp">
+      <Filter>Emu\SysCalls\Modules</Filter>
+    </ClCompile>
+    <ClCompile Include="Emu\SysCalls\Modules\cellSysmodule.cpp">
+      <Filter>Emu\SysCalls\Modules</Filter>
+    </ClCompile>
+    <ClCompile Include="Emu\SysCalls\Modules\cellSysutil.cpp">
+      <Filter>Emu\SysCalls\Modules</Filter>
+    </ClCompile>
+    <ClCompile Include="Emu\SysCalls\Modules\cellSysutilAp.cpp">
+      <Filter>Emu\SysCalls\Modules</Filter>
+    </ClCompile>
+    <ClCompile Include="Emu\SysCalls\Modules\cellUserInfo.cpp">
+      <Filter>Emu\SysCalls\Modules</Filter>
+    </ClCompile>
+    <ClCompile Include="Emu\SysCalls\Modules\cellVdec.cpp">
+      <Filter>Emu\SysCalls\Modules</Filter>
+    </ClCompile>
+    <ClCompile Include="Emu\SysCalls\Modules\cellVpost.cpp">
+      <Filter>Emu\SysCalls\Modules</Filter>
+    </ClCompile>
+    <ClCompile Include="Emu\SysCalls\Modules\libmixer.cpp">
+      <Filter>Emu\SysCalls\Modules</Filter>
+    </ClCompile>
+    <ClCompile Include="Emu\SysCalls\Modules\sceNp.cpp">
+      <Filter>Emu\SysCalls\Modules</Filter>
+    </ClCompile>
+    <ClCompile Include="Emu\SysCalls\Modules\sceNpClans.cpp">
+      <Filter>Emu\SysCalls\Modules</Filter>
+    </ClCompile>
+    <ClCompile Include="Emu\SysCalls\Modules\sceNpCommerce2.cpp">
+      <Filter>Emu\SysCalls\Modules</Filter>
+    </ClCompile>
+    <ClCompile Include="Emu\SysCalls\Modules\sceNpSns.cpp">
+      <Filter>Emu\SysCalls\Modules</Filter>
+    </ClCompile>
+    <ClCompile Include="Emu\SysCalls\Modules\sceNpTrophy.cpp">
+      <Filter>Emu\SysCalls\Modules</Filter>
+    </ClCompile>
+    <ClCompile Include="Emu\SysCalls\Modules\sceNpTus.cpp">
+      <Filter>Emu\SysCalls\Modules</Filter>
+    </ClCompile>
+    <ClCompile Include="Emu\SysCalls\Modules\sysPrxForUser.cpp">
+      <Filter>Emu\SysCalls\Modules</Filter>
+    </ClCompile>
+    <ClCompile Include="Emu\SysCalls\Modules\sys_io.cpp">
+      <Filter>Emu\SysCalls\Modules</Filter>
+    </ClCompile>
+    <ClCompile Include="Emu\SysCalls\Modules\sys_net.cpp">
+      <Filter>Emu\SysCalls\Modules</Filter>
+    </ClCompile>
+    <ClCompile Include="Emu\Io\Keyboard.cpp">
+      <Filter>Emu\Io</Filter>
+    </ClCompile>
+    <ClCompile Include="Emu\Io\Mouse.cpp">
+      <Filter>Emu\Io</Filter>
+    </ClCompile>
+    <ClCompile Include="Emu\Io\Pad.cpp">
+      <Filter>Emu\Io</Filter>
+    </ClCompile>
+    <ClCompile Include="Emu\FS\VFS.cpp">
+      <Filter>Emu\FS</Filter>
+    </ClCompile>
+    <ClCompile Include="Emu\FS\vfsDevice.cpp">
+      <Filter>Emu\FS</Filter>
+    </ClCompile>
+    <ClCompile Include="Emu\FS\vfsDeviceLocalFile.cpp">
+      <Filter>Emu\FS</Filter>
+    </ClCompile>
+    <ClCompile Include="Emu\FS\vfsDir.cpp">
+      <Filter>Emu\FS</Filter>
+    </ClCompile>
+    <ClCompile Include="Emu\FS\vfsDirBase.cpp">
+      <Filter>Emu\FS</Filter>
+    </ClCompile>
+    <ClCompile Include="Emu\FS\vfsFile.cpp">
+      <Filter>Emu\FS</Filter>
+    </ClCompile>
+    <ClCompile Include="Emu\FS\vfsFileBase.cpp">
+      <Filter>Emu\FS</Filter>
+    </ClCompile>
+    <ClCompile Include="Emu\FS\vfsLocalDir.cpp">
+      <Filter>Emu\FS</Filter>
+    </ClCompile>
+    <ClCompile Include="Emu\FS\vfsLocalFile.cpp">
+      <Filter>Emu\FS</Filter>
+    </ClCompile>
+    <ClCompile Include="Emu\FS\vfsStream.cpp">
+      <Filter>Emu\FS</Filter>
+    </ClCompile>
+    <ClCompile Include="Emu\FS\vfsStreamMemory.cpp">
+      <Filter>Emu\FS</Filter>
+    </ClCompile>
+    <ClCompile Include="Emu\HDD\HDD.cpp">
+      <Filter>Emu\HDD</Filter>
+    </ClCompile>
+    <ClCompile Include="Emu\Cell\MFC.cpp">
+      <Filter>Emu\CPU\Cell</Filter>
+    </ClCompile>
+    <ClCompile Include="Emu\Cell\PPCDecoder.cpp">
+      <Filter>Emu\CPU\Cell</Filter>
+    </ClCompile>
+    <ClCompile Include="Emu\Cell\PPCThread.cpp">
+      <Filter>Emu\CPU\Cell</Filter>
+    </ClCompile>
+    <ClCompile Include="Emu\Cell\PPUThread.cpp">
+      <Filter>Emu\CPU\Cell</Filter>
+    </ClCompile>
+    <ClCompile Include="Emu\Cell\RawSPUThread.cpp">
+      <Filter>Emu\CPU\Cell</Filter>
+    </ClCompile>
+    <ClCompile Include="Emu\Cell\SPURecompilerCore.cpp">
+      <Filter>Emu\CPU\Cell</Filter>
+    </ClCompile>
+    <ClCompile Include="Emu\Cell\SPURSManager.cpp">
+      <Filter>Emu\CPU\Cell</Filter>
+    </ClCompile>
+    <ClCompile Include="Emu\Cell\SPUThread.cpp">
+      <Filter>Emu\CPU\Cell</Filter>
+    </ClCompile>
+    <ClCompile Include="Emu\CPU\CPUThread.cpp">
+      <Filter>Emu\CPU</Filter>
+    </ClCompile>
+    <ClCompile Include="Emu\CPU\CPUThreadManager.cpp">
+      <Filter>Emu\CPU</Filter>
+    </ClCompile>
+    <ClCompile Include="Emu\ARMv7\ARMv7Thread.cpp">
+      <Filter>Emu\CPU\ARMv7</Filter>
+    </ClCompile>
+    <ClCompile Include="Emu\Audio\AudioManager.cpp">
+      <Filter>Emu\Audio</Filter>
+    </ClCompile>
+    <ClCompile Include="Emu\Audio\AudioDumper.cpp">
+      <Filter>Emu\Audio</Filter>
+    </ClCompile>
+    <ClCompile Include="Emu\Audio\AL\OpenALThread.cpp">
+      <Filter>Emu\Audio\AL</Filter>
+    </ClCompile>
+    <ClCompile Include="Emu\Memory\Memory.cpp">
+      <Filter>Emu\Memory</Filter>
+    </ClCompile>
+    <ClCompile Include="Emu\Memory\vm.cpp">
+      <Filter>Emu\Memory</Filter>
+    </ClCompile>
+    <ClCompile Include="Loader\ELF32.cpp">
+      <Filter>Loader</Filter>
+    </ClCompile>
+    <ClCompile Include="Loader\ELF64.cpp">
+      <Filter>Loader</Filter>
+    </ClCompile>
+    <ClCompile Include="Loader\Loader.cpp">
+      <Filter>Loader</Filter>
+    </ClCompile>
+    <ClCompile Include="Loader\PKG.cpp">
+      <Filter>Loader</Filter>
+    </ClCompile>
+    <ClCompile Include="Loader\PSF.cpp">
+      <Filter>Loader</Filter>
+    </ClCompile>
+    <ClCompile Include="Loader\TROPUSR.cpp">
+      <Filter>Loader</Filter>
+    </ClCompile>
+    <ClCompile Include="Loader\TRP.cpp">
+      <Filter>Loader</Filter>
+    </ClCompile>
+    <ClCompile Include="stdafx.cpp">
+      <Filter>Source Files</Filter>
+    </ClCompile>
+    <ClCompile Include="..\Utilities\StrFmt.cpp">
+      <Filter>Utilities</Filter>
+    </ClCompile>
+    <ClCompile Include="Emu\SysCalls\ModuleManager.cpp">
+      <Filter>Emu\SysCalls</Filter>
+    </ClCompile>
+    <ClCompile Include="Emu\SysCalls\Modules\cellBgdl.cpp">
+      <Filter>Emu\SysCalls\currently_unused</Filter>
+    </ClCompile>
+    <ClCompile Include="Emu\SysCalls\Modules\cellCelp8Enc.cpp">
+      <Filter>Emu\SysCalls\currently_unused</Filter>
+    </ClCompile>
+    <ClCompile Include="Emu\SysCalls\Modules\cellCelpEnc.cpp">
+      <Filter>Emu\SysCalls\currently_unused</Filter>
+    </ClCompile>
+    <ClCompile Include="Emu\SysCalls\Modules\cellGem.cpp">
+      <Filter>Emu\SysCalls\Modules</Filter>
+    </ClCompile>
+    <ClCompile Include="Emu\SysCalls\Modules\cellHttpUtil.cpp">
+      <Filter>Emu\SysCalls\currently_unused</Filter>
+    </ClCompile>
+    <ClCompile Include="Emu\SysCalls\Modules\cellImejp.cpp">
+      <Filter>Emu\SysCalls\currently_unused</Filter>
+    </ClCompile>
+    <ClCompile Include="Emu\SysCalls\Modules\cellJpgEnc.cpp">
+      <Filter>Emu\SysCalls\currently_unused</Filter>
+    </ClCompile>
+    <ClCompile Include="Emu\SysCalls\Modules\cellKey2char.cpp">
+      <Filter>Emu\SysCalls\currently_unused</Filter>
+    </ClCompile>
+    <ClCompile Include="Emu\SysCalls\Modules\cellLv2dbg.cpp">
+      <Filter>Emu\SysCalls\currently_unused</Filter>
+    </ClCompile>
+    <ClCompile Include="Emu\SysCalls\Modules\cellMusicDecode.cpp">
+      <Filter>Emu\SysCalls\currently_unused</Filter>
+    </ClCompile>
+    <ClCompile Include="Emu\SysCalls\Modules\cellMusicExport.cpp">
+      <Filter>Emu\SysCalls\currently_unused</Filter>
+    </ClCompile>
+    <ClCompile Include="Emu\SysCalls\Modules\cellPhotoDecode.cpp">
+      <Filter>Emu\SysCalls\currently_unused</Filter>
+    </ClCompile>
+    <ClCompile Include="Emu\SysCalls\Modules\cellPhotoExport.cpp">
+      <Filter>Emu\SysCalls\currently_unused</Filter>
+    </ClCompile>
+    <ClCompile Include="Emu\SysCalls\Modules\cellPhotoImport.cpp">
+      <Filter>Emu\SysCalls\currently_unused</Filter>
+    </ClCompile>
+    <ClCompile Include="Emu\SysCalls\Modules\cellPngEnc.cpp">
+      <Filter>Emu\SysCalls\currently_unused</Filter>
+    </ClCompile>
+    <ClCompile Include="Emu\SysCalls\Modules\cellPrint.cpp">
+      <Filter>Emu\SysCalls\currently_unused</Filter>
+    </ClCompile>
+    <ClCompile Include="Emu\SysCalls\Modules\cellRudp.cpp">
+      <Filter>Emu\SysCalls\currently_unused</Filter>
+    </ClCompile>
+    <ClCompile Include="Emu\SysCalls\Modules\cellSailRec.cpp">
+      <Filter>Emu\SysCalls\currently_unused</Filter>
+    </ClCompile>
+    <ClCompile Include="Emu\SysCalls\Modules\cellScreenshot.cpp">
+      <Filter>Emu\SysCalls\currently_unused</Filter>
+    </ClCompile>
+    <ClCompile Include="Emu\SysCalls\Modules\cellSearch.cpp">
+      <Filter>Emu\SysCalls\currently_unused</Filter>
+    </ClCompile>
+    <ClCompile Include="Emu\SysCalls\Modules\cellSheap.cpp">
+      <Filter>Emu\SysCalls\currently_unused</Filter>
+    </ClCompile>
+    <ClCompile Include="Emu\SysCalls\Modules\cellSsl.cpp">
+      <Filter>Emu\SysCalls\currently_unused</Filter>
+    </ClCompile>
+    <ClCompile Include="Emu\SysCalls\Modules\cellUsbd.cpp">
+      <Filter>Emu\SysCalls\currently_unused</Filter>
+    </ClCompile>
+    <ClCompile Include="Emu\SysCalls\Modules\cellUsbpspcm.cpp">
+      <Filter>Emu\SysCalls\currently_unused</Filter>
+    </ClCompile>
+    <ClCompile Include="Emu\SysCalls\Modules\cellVoice.cpp">
+      <Filter>Emu\SysCalls\currently_unused</Filter>
+    </ClCompile>
+    <ClCompile Include="Emu\SysCalls\Modules\libsnd3.cpp">
+      <Filter>Emu\SysCalls\currently_unused</Filter>
+    </ClCompile>
+    <ClCompile Include="Emu\SysCalls\Modules\libsynth2.cpp">
+      <Filter>Emu\SysCalls\currently_unused</Filter>
+    </ClCompile>
+    <ClCompile Include="Emu\SysCalls\Modules\sys_http.cpp">
+      <Filter>Emu\SysCalls\currently_unused</Filter>
+    </ClCompile>
+    <ClCompile Include="..\Utilities\SSemaphore.cpp">
+      <Filter>Utilities</Filter>
+    </ClCompile>
+    <ClCompile Include="Emu\SysCalls\lv2\sys_process.cpp">
+      <Filter>Emu\SysCalls\lv2</Filter>
+    </ClCompile>
+    <ClCompile Include="Emu\SysCalls\lv2\sys_prx.cpp">
+      <Filter>Emu\SysCalls\lv2</Filter>
+    </ClCompile>
+    <ClCompile Include="Emu\SysCalls\lv2\sys_memory.cpp">
+      <Filter>Emu\SysCalls\lv2</Filter>
+    </ClCompile>
+    <ClCompile Include="Emu\SysCalls\lv2\sys_timer.cpp">
+      <Filter>Emu\SysCalls\lv2</Filter>
+    </ClCompile>
+    <ClCompile Include="Emu\SysCalls\lv2\sys_lwcond.cpp">
+      <Filter>Emu\SysCalls\lv2</Filter>
+    </ClCompile>
+    <ClCompile Include="Emu\SysCalls\lv2\sys_rwlock.cpp">
+      <Filter>Emu\SysCalls\lv2</Filter>
+    </ClCompile>
+    <ClCompile Include="Emu\SysCalls\lv2\sys_lwmutex.cpp">
+      <Filter>Emu\SysCalls\lv2</Filter>
+    </ClCompile>
+    <ClCompile Include="Emu\SysCalls\lv2\sys_cond.cpp">
+      <Filter>Emu\SysCalls\lv2</Filter>
+    </ClCompile>
+    <ClCompile Include="Emu\SysCalls\lv2\sys_mutex.cpp">
+      <Filter>Emu\SysCalls\lv2</Filter>
+    </ClCompile>
+    <ClCompile Include="Emu\SysCalls\lv2\sys_semaphore.cpp">
+      <Filter>Emu\SysCalls\lv2</Filter>
+    </ClCompile>
+    <ClCompile Include="Emu\SysCalls\lv2\sys_rsx.cpp">
+      <Filter>Emu\SysCalls\lv2</Filter>
+    </ClCompile>
+    <ClCompile Include="Emu\SysCalls\lv2\sys_spinlock.cpp">
+      <Filter>Emu\SysCalls\lv2</Filter>
+    </ClCompile>
+    <ClCompile Include="Emu\SysCalls\lv2\sys_ppu_thread.cpp">
+      <Filter>Emu\SysCalls\lv2</Filter>
+    </ClCompile>
+    <ClCompile Include="Emu\SysCalls\lv2\sys_tty.cpp">
+      <Filter>Emu\SysCalls\lv2</Filter>
+    </ClCompile>
+    <ClCompile Include="Emu\SysCalls\lv2\sys_vm.cpp">
+      <Filter>Emu\SysCalls\lv2</Filter>
+    </ClCompile>
+    <ClCompile Include="Emu\SysCalls\lv2\sys_trace.cpp">
+      <Filter>Emu\SysCalls\lv2</Filter>
+    </ClCompile>
+    <ClCompile Include="Emu\SysCalls\lv2\sys_event.cpp">
+      <Filter>Emu\SysCalls\lv2</Filter>
+    </ClCompile>
+    <ClCompile Include="Emu\SysCalls\lv2\sys_spu.cpp">
+      <Filter>Emu\SysCalls\lv2</Filter>
+    </ClCompile>
+    <ClCompile Include="Emu\SysCalls\lv2\sys_time.cpp">
+      <Filter>Emu\SysCalls\lv2</Filter>
+    </ClCompile>
+    <ClCompile Include="Emu\SysCalls\lv2\sys_interrupt.cpp">
+      <Filter>Emu\SysCalls\lv2</Filter>
+    </ClCompile>
+    <ClCompile Include="Emu\SysCalls\lv2\sys_mmapper.cpp">
+      <Filter>Emu\SysCalls\lv2</Filter>
+    </ClCompile>
+    <ClCompile Include="..\Utilities\Log.cpp">
+      <Filter>Utilities</Filter>
+    </ClCompile>
+    <ClCompile Include="Emu\SysCalls\Modules\cellMsgDialog.cpp">
+      <Filter>Emu\SysCalls\Modules</Filter>
+    </ClCompile>
+    <ClCompile Include="Emu\RSX\GL\GLProgram.cpp">
+      <Filter>Emu\GPU\RSX\GL</Filter>
+    </ClCompile>
+    <ClCompile Include="Emu\RSX\GL\GLProgramBuffer.cpp">
+      <Filter>Emu\GPU\RSX\GL</Filter>
+    </ClCompile>
+    <ClCompile Include="Emu\RSX\GL\GLVertexProgram.cpp">
+      <Filter>Emu\GPU\RSX\GL</Filter>
+    </ClCompile>
+    <ClCompile Include="Emu\RSX\GL\OpenGL.cpp">
+      <Filter>Emu\GPU\RSX\GL</Filter>
+    </ClCompile>
+    <ClCompile Include="Emu\RSX\GL\GLBuffers.cpp">
+      <Filter>Emu\GPU\RSX\GL</Filter>
+    </ClCompile>
+    <ClCompile Include="Emu\RSX\GL\GLFragmentProgram.cpp">
+      <Filter>Emu\GPU\RSX\GL</Filter>
+    </ClCompile>
+    <ClCompile Include="Emu\RSX\GL\GLGSRender.cpp">
+      <Filter>Emu\GPU\RSX\GL</Filter>
+    </ClCompile>
+    <ClCompile Include="Emu\RSX\GSManager.cpp">
+      <Filter>Emu\GPU\RSX</Filter>
+    </ClCompile>
+    <ClCompile Include="Emu\RSX\GSRender.cpp">
+      <Filter>Emu\GPU\RSX</Filter>
+    </ClCompile>
+    <ClCompile Include="Emu\RSX\RSXDMA.cpp">
+      <Filter>Emu\GPU\RSX</Filter>
+	</ClCompile>
+    <ClCompile Include="Emu\RSX\RSXTexture.cpp">
+      <Filter>Emu\GPU\RSX</Filter>
+    </ClCompile>
+    <ClCompile Include="Emu\RSX\RSXThread.cpp">
+      <Filter>Emu\GPU\RSX</Filter>
+    </ClCompile>
+    <ClCompile Include="Emu\SysCalls\lv2\sys_event_flag.cpp">
+      <Filter>Emu\SysCalls\lv2</Filter>
+    </ClCompile>
+    <ClCompile Include="..\Utilities\AutoPause.cpp">
+      <Filter>Utilities</Filter>
+    </ClCompile>
+    <ClCompile Include="Emu\SysCalls\LogBase.cpp">
+      <Filter>Emu\SysCalls</Filter>
+    </ClCompile>
+    <ClCompile Include="Emu\DbgCommand.cpp">
+      <Filter>Emu</Filter>
+    </ClCompile>
+    <ClCompile Include="Ini.cpp">
+      <Filter>Utilities</Filter>
+    </ClCompile>
+    <ClCompile Include="..\Utilities\rFile.cpp">
+      <Filter>Utilities</Filter>
+    </ClCompile>
+    <ClCompile Include="..\Utilities\rMsgBox.cpp">
+      <Filter>Utilities</Filter>
+    </ClCompile>
+    <ClCompile Include="..\Utilities\rPlatform.cpp">
+      <Filter>Utilities</Filter>
+    </ClCompile>
+    <ClCompile Include="..\Utilities\rTime.cpp">
+      <Filter>Utilities</Filter>
+    </ClCompile>
+    <ClCompile Include="..\Utilities\rXml.cpp">
+      <Filter>Utilities</Filter>
+    </ClCompile>
+    <ClCompile Include="Crypto\ec.cpp">
+      <Filter>Crypto</Filter>
+    </ClCompile>
+    <ClCompile Include="Emu\SysCalls\Modules\cellMic.cpp">
+      <Filter>Emu\SysCalls\Modules</Filter>
+    </ClCompile>
+    <ClCompile Include="Emu\Cell\PPULLVMRecompiler.cpp">
+      <Filter>Emu\CPU\Cell</Filter>
+    </ClCompile>
+    <ClCompile Include="Emu\Cell\PPULLVMRecompilerTests.cpp">
+      <Filter>Emu\CPU\Cell</Filter>
+    </ClCompile>
+    <ClCompile Include="Emu\ARMv7\ARMv7Interpreter.cpp">
+      <Filter>Emu\CPU\ARMv7</Filter>
+    </ClCompile>
+    <ClCompile Include="Emu\ARMv7\ARMv7DisAsm.cpp">
+      <Filter>Emu\CPU\ARMv7</Filter>
+    </ClCompile>
+    <ClCompile Include="Emu\ARMv7\PSVFuncList.cpp">
+      <Filter>Emu\CPU\ARMv7</Filter>
+    </ClCompile>
+    <ClCompile Include="Emu\ARMv7\Modules\sceLibc.cpp">
+      <Filter>Emu\CPU\ARMv7\Modules</Filter>
+    </ClCompile>
+    <ClCompile Include="Emu\ARMv7\Modules\sceLibstdcxx.cpp">
+      <Filter>Emu\CPU\ARMv7\Modules</Filter>
+    </ClCompile>
+    <ClCompile Include="Emu\ARMv7\Modules\sceLibKernel.cpp">
+      <Filter>Emu\CPU\ARMv7\Modules</Filter>
+    </ClCompile>
+    <ClCompile Include="Emu\ARMv7\Modules\sceLibm.cpp">
+      <Filter>Emu\CPU\ARMv7\Modules</Filter>
+    </ClCompile>
+    <ClCompile Include="Emu\SysCalls\lv2\sleep_queue_type.cpp">
+      <Filter>Emu\SysCalls\lv2</Filter>
+    </ClCompile>
+    <ClCompile Include="Emu\SysCalls\SyncPrimitivesManager.cpp">
+      <Filter>Emu\SysCalls</Filter>
+    </ClCompile>
+    <ClCompile Include="Emu\SysCalls\lv2\cellFs.cpp">
+      <Filter>Emu\SysCalls\lv2</Filter>
+    </ClCompile>
+    <ClCompile Include="..\Utilities\Thread.cpp">
+      <Filter>Utilities</Filter>
+    </ClCompile>
+    <ClCompile Include="Emu\Audio\XAudio2\XAudio2Thread.cpp">
+      <Filter>Emu\Audio\XAudio2</Filter>
+    </ClCompile>
+    <ClCompile Include="Emu\SysCalls\Modules\cellSpursSpu.cpp">
+      <Filter>Emu\SysCalls\Modules</Filter>
+    </ClCompile>
+    <ClCompile Include="Emu\ARMv7\ARMv7Decoder.cpp">
+      <Filter>Emu\CPU\ARMv7</Filter>
+    </ClCompile>
+    <ClCompile Include="Emu\ARMv7\PSVObjectList.cpp">
+      <Filter>Emu\CPU\ARMv7</Filter>
+    </ClCompile>
+    <ClCompile Include="Emu\ARMv7\Modules\psv_sema.cpp">
+      <Filter>Emu\CPU\ARMv7\Objects</Filter>
+    </ClCompile>
+    <ClCompile Include="Emu\ARMv7\Modules\psv_event_flag.cpp">
+      <Filter>Emu\CPU\ARMv7\Objects</Filter>
+    </ClCompile>
+    <ClCompile Include="Emu\ARMv7\Modules\sceSysmodule.cpp">
+      <Filter>Emu\CPU\ARMv7\Modules</Filter>
+    </ClCompile>
+    <ClCompile Include="Emu\ARMv7\Modules\scePerf.cpp">
+      <Filter>Emu\CPU\ARMv7\Modules</Filter>
+    </ClCompile>
+    <ClCompile Include="Emu\ARMv7\Modules\sceCtrl.cpp">
+      <Filter>Emu\CPU\ARMv7\Modules</Filter>
+    </ClCompile>
+    <ClCompile Include="Emu\ARMv7\Modules\sceDeci4p.cpp">
+      <Filter>Emu\CPU\ARMv7\Modules</Filter>
+    </ClCompile>
+    <ClCompile Include="Emu\ARMv7\Modules\sceDisplay.cpp">
+      <Filter>Emu\CPU\ARMv7\Modules</Filter>
+    </ClCompile>
+    <ClCompile Include="Emu\ARMv7\Modules\sceGxm.cpp">
+      <Filter>Emu\CPU\ARMv7\Modules</Filter>
+    </ClCompile>
+    <ClCompile Include="Emu\ARMv7\Modules\sceAppMgr.cpp">
+      <Filter>Emu\CPU\ARMv7\Modules</Filter>
+    </ClCompile>
+    <ClCompile Include="Emu\ARMv7\Modules\sceAppUtil.cpp">
+      <Filter>Emu\CPU\ARMv7\Modules</Filter>
+    </ClCompile>
+    <ClCompile Include="Emu\ARMv7\Modules\sceAudio.cpp">
+      <Filter>Emu\CPU\ARMv7\Modules</Filter>
+    </ClCompile>
+    <ClCompile Include="Emu\ARMv7\Modules\sceAudiodec.cpp">
+      <Filter>Emu\CPU\ARMv7\Modules</Filter>
+    </ClCompile>
+    <ClCompile Include="Emu\ARMv7\Modules\sceAudioenc.cpp">
+      <Filter>Emu\CPU\ARMv7\Modules</Filter>
+    </ClCompile>
+    <ClCompile Include="Emu\ARMv7\Modules\sceAudioIn.cpp">
+      <Filter>Emu\CPU\ARMv7\Modules</Filter>
+    </ClCompile>
+    <ClCompile Include="Emu\ARMv7\Modules\sceCamera.cpp">
+      <Filter>Emu\CPU\ARMv7\Modules</Filter>
+    </ClCompile>
+    <ClCompile Include="Emu\ARMv7\Modules\sceCodecEngine.cpp">
+      <Filter>Emu\CPU\ARMv7\Modules</Filter>
+    </ClCompile>
+    <ClCompile Include="Emu\ARMv7\Modules\sceCommonDialog.cpp">
+      <Filter>Emu\CPU\ARMv7\Modules</Filter>
+    </ClCompile>
+    <ClCompile Include="Emu\ARMv7\Modules\sceDbg.cpp">
+      <Filter>Emu\CPU\ARMv7\Modules</Filter>
+    </ClCompile>
+    <ClCompile Include="Emu\ARMv7\Modules\sceDeflt.cpp">
+      <Filter>Emu\CPU\ARMv7\Modules</Filter>
+    </ClCompile>
+    <ClCompile Include="Emu\ARMv7\Modules\sceFiber.cpp">
+      <Filter>Emu\CPU\ARMv7\Modules</Filter>
+    </ClCompile>
+    <ClCompile Include="Emu\ARMv7\Modules\sceFios.cpp">
+      <Filter>Emu\CPU\ARMv7\Modules</Filter>
+    </ClCompile>
+    <ClCompile Include="Emu\ARMv7\Modules\sceFpu.cpp">
+      <Filter>Emu\CPU\ARMv7\Modules</Filter>
+    </ClCompile>
+    <ClCompile Include="Emu\ARMv7\Modules\sceHttp.cpp">
+      <Filter>Emu\CPU\ARMv7\Modules</Filter>
+    </ClCompile>
+    <ClCompile Include="Emu\ARMv7\Modules\sceIme.cpp">
+      <Filter>Emu\CPU\ARMv7\Modules</Filter>
+    </ClCompile>
+    <ClCompile Include="Emu\ARMv7\Modules\sceJpeg.cpp">
+      <Filter>Emu\CPU\ARMv7\Modules</Filter>
+    </ClCompile>
+    <ClCompile Include="Emu\ARMv7\Modules\sceJpegEnc.cpp">
+      <Filter>Emu\CPU\ARMv7\Modules</Filter>
+    </ClCompile>
+    <ClCompile Include="Emu\ARMv7\Modules\sceLiveArea.cpp">
+      <Filter>Emu\CPU\ARMv7\Modules</Filter>
+    </ClCompile>
+    <ClCompile Include="Emu\ARMv7\Modules\sceLocation.cpp">
+      <Filter>Emu\CPU\ARMv7\Modules</Filter>
+    </ClCompile>
+    <ClCompile Include="Emu\ARMv7\Modules\sceMd5.cpp">
+      <Filter>Emu\CPU\ARMv7\Modules</Filter>
+    </ClCompile>
+    <ClCompile Include="Emu\ARMv7\Modules\sceMotion.cpp">
+      <Filter>Emu\CPU\ARMv7\Modules</Filter>
+    </ClCompile>
+    <ClCompile Include="Emu\ARMv7\Modules\sceMt19937.cpp">
+      <Filter>Emu\CPU\ARMv7\Modules</Filter>
+    </ClCompile>
+    <ClCompile Include="Emu\ARMv7\Modules\sceNet.cpp">
+      <Filter>Emu\CPU\ARMv7\Modules</Filter>
+    </ClCompile>
+    <ClCompile Include="Emu\ARMv7\Modules\sceNetCtl.cpp">
+      <Filter>Emu\CPU\ARMv7\Modules</Filter>
+    </ClCompile>
+    <ClCompile Include="Emu\ARMv7\Modules\sceNgs.cpp">
+      <Filter>Emu\CPU\ARMv7\Modules</Filter>
+    </ClCompile>
+    <ClCompile Include="Emu\ARMv7\Modules\sceNpBasic.cpp">
+      <Filter>Emu\CPU\ARMv7\Modules</Filter>
+    </ClCompile>
+    <ClCompile Include="Emu\ARMv7\Modules\sceNpCommon.cpp">
+      <Filter>Emu\CPU\ARMv7\Modules</Filter>
+    </ClCompile>
+    <ClCompile Include="Emu\ARMv7\Modules\sceNpManager.cpp">
+      <Filter>Emu\CPU\ARMv7\Modules</Filter>
+    </ClCompile>
+    <ClCompile Include="Emu\ARMv7\Modules\sceNpMatching.cpp">
+      <Filter>Emu\CPU\ARMv7\Modules</Filter>
+    </ClCompile>
+    <ClCompile Include="Emu\ARMv7\Modules\sceNpScore.cpp">
+      <Filter>Emu\CPU\ARMv7\Modules</Filter>
+    </ClCompile>
+    <ClCompile Include="Emu\ARMv7\Modules\sceNpUtility.cpp">
+      <Filter>Emu\CPU\ARMv7\Modules</Filter>
+    </ClCompile>
+    <ClCompile Include="Emu\ARMv7\Modules\scePgf.cpp">
+      <Filter>Emu\CPU\ARMv7\Modules</Filter>
+    </ClCompile>
+    <ClCompile Include="Emu\ARMv7\Modules\scePhotoExport.cpp">
+      <Filter>Emu\CPU\ARMv7\Modules</Filter>
+    </ClCompile>
+    <ClCompile Include="Emu\ARMv7\Modules\sceRazorCapture.cpp">
+      <Filter>Emu\CPU\ARMv7\Modules</Filter>
+    </ClCompile>
+    <ClCompile Include="Emu\ARMv7\Modules\sceRtc.cpp">
+      <Filter>Emu\CPU\ARMv7\Modules</Filter>
+    </ClCompile>
+    <ClCompile Include="Emu\ARMv7\Modules\sceSas.cpp">
+      <Filter>Emu\CPU\ARMv7\Modules</Filter>
+    </ClCompile>
+    <ClCompile Include="Emu\ARMv7\Modules\sceScreenShot.cpp">
+      <Filter>Emu\CPU\ARMv7\Modules</Filter>
+    </ClCompile>
+    <ClCompile Include="Emu\ARMv7\Modules\sceSqlite.cpp">
+      <Filter>Emu\CPU\ARMv7\Modules</Filter>
+    </ClCompile>
+    <ClCompile Include="Emu\ARMv7\Modules\sceSsl.cpp">
+      <Filter>Emu\CPU\ARMv7\Modules</Filter>
+    </ClCompile>
+    <ClCompile Include="Emu\ARMv7\Modules\sceSulpha.cpp">
+      <Filter>Emu\CPU\ARMv7\Modules</Filter>
+    </ClCompile>
+    <ClCompile Include="Emu\ARMv7\Modules\sceSystemGesture.cpp">
+      <Filter>Emu\CPU\ARMv7\Modules</Filter>
+    </ClCompile>
+    <ClCompile Include="Emu\ARMv7\Modules\sceTouch.cpp">
+      <Filter>Emu\CPU\ARMv7\Modules</Filter>
+    </ClCompile>
+    <ClCompile Include="Emu\ARMv7\Modules\sceUlt.cpp">
+      <Filter>Emu\CPU\ARMv7\Modules</Filter>
+    </ClCompile>
+    <ClCompile Include="Emu\ARMv7\Modules\sceVideodec.cpp">
+      <Filter>Emu\CPU\ARMv7\Modules</Filter>
+    </ClCompile>
+    <ClCompile Include="Emu\ARMv7\Modules\sceVoice.cpp">
+      <Filter>Emu\CPU\ARMv7\Modules</Filter>
+    </ClCompile>
+    <ClCompile Include="Emu\ARMv7\Modules\sceVoiceQoS.cpp">
+      <Filter>Emu\CPU\ARMv7\Modules</Filter>
+    </ClCompile>
+    <ClCompile Include="Emu\ARMv7\Modules\sceXml.cpp">
+      <Filter>Emu\CPU\ARMv7\Modules</Filter>
+    </ClCompile>
+    <ClCompile Include="Emu\ARMv7\Modules\sceSfmt.cpp">
+      <Filter>Emu\CPU\ARMv7\Modules</Filter>
+    </ClCompile>
+    <ClCompile Include="Emu\ARMv7\Modules\sceSha.cpp">
+      <Filter>Emu\CPU\ARMv7\Modules</Filter>
+    </ClCompile>
+  </ItemGroup>
+  <ItemGroup>
+    <ClInclude Include="Crypto\aes.h">
+      <Filter>Crypto</Filter>
+    </ClInclude>
+    <ClInclude Include="Crypto\key_vault.h">
+      <Filter>Crypto</Filter>
+    </ClInclude>
+    <ClInclude Include="Crypto\lz.h">
+      <Filter>Crypto</Filter>
+    </ClInclude>
+    <ClInclude Include="Crypto\sha1.h">
+      <Filter>Crypto</Filter>
+    </ClInclude>
+    <ClInclude Include="Crypto\unedat.h">
+      <Filter>Crypto</Filter>
+    </ClInclude>
+    <ClInclude Include="Crypto\unpkg.h">
+      <Filter>Crypto</Filter>
+    </ClInclude>
+    <ClInclude Include="Crypto\unself.h">
+      <Filter>Crypto</Filter>
+    </ClInclude>
+    <ClInclude Include="Crypto\utils.h">
+      <Filter>Crypto</Filter>
+    </ClInclude>
+    <ClInclude Include="Emu\GameInfo.h">
+      <Filter>Emu</Filter>
+    </ClInclude>
+    <ClInclude Include="Emu\System.h">
+      <Filter>Emu</Filter>
+    </ClInclude>
+    <ClInclude Include="Emu\SysCalls\Callback.h">
+      <Filter>Emu\SysCalls</Filter>
+    </ClInclude>
+    <ClInclude Include="Emu\SysCalls\ErrorCodes.h">
+      <Filter>Emu\SysCalls</Filter>
+    </ClInclude>
+    <ClInclude Include="Emu\SysCalls\Modules.h">
+      <Filter>Emu\SysCalls</Filter>
+    </ClInclude>
+    <ClInclude Include="Emu\SysCalls\SC_FUNC.h">
+      <Filter>Emu\SysCalls</Filter>
+    </ClInclude>
+    <ClInclude Include="Emu\SysCalls\SysCalls.h">
+      <Filter>Emu\SysCalls</Filter>
+    </ClInclude>
+    <ClInclude Include="Emu\SysCalls\Modules\cellAdec.h">
+      <Filter>Emu\SysCalls\Modules</Filter>
+    </ClInclude>
+    <ClInclude Include="Emu\SysCalls\Modules\cellAtrac.h">
+      <Filter>Emu\SysCalls\Modules</Filter>
+    </ClInclude>
+    <ClInclude Include="Emu\SysCalls\Modules\cellCamera.h">
+      <Filter>Emu\SysCalls\Modules</Filter>
+    </ClInclude>
+    <ClInclude Include="Emu\SysCalls\Modules\cellDmux.h">
+      <Filter>Emu\SysCalls\Modules</Filter>
+    </ClInclude>
+    <ClInclude Include="Emu\SysCalls\Modules\cellFiber.h">
+      <Filter>Emu\SysCalls\Modules</Filter>
+    </ClInclude>
+    <ClInclude Include="Emu\SysCalls\Modules\cellFont.h">
+      <Filter>Emu\SysCalls\Modules</Filter>
+    </ClInclude>
+    <ClInclude Include="Emu\SysCalls\Modules\cellFontFT.h">
+      <Filter>Emu\SysCalls\Modules</Filter>
+    </ClInclude>
+    <ClInclude Include="Emu\SysCalls\Modules\cellGame.h">
+      <Filter>Emu\SysCalls\Modules</Filter>
+    </ClInclude>
+    <ClInclude Include="Emu\SysCalls\Modules\cellGcmSys.h">
+      <Filter>Emu\SysCalls\Modules</Filter>
+    </ClInclude>
+    <ClInclude Include="Emu\SysCalls\Modules\cellGem.h">
+      <Filter>Emu\SysCalls\Modules</Filter>
+    </ClInclude>
+    <ClInclude Include="Emu\SysCalls\Modules\cellGifDec.h">
+      <Filter>Emu\SysCalls\Modules</Filter>
+    </ClInclude>
+    <ClInclude Include="Emu\SysCalls\Modules\cellJpgDec.h">
+      <Filter>Emu\SysCalls\Modules</Filter>
+    </ClInclude>
+    <ClInclude Include="Emu\SysCalls\Modules\cellKb.h">
+      <Filter>Emu\SysCalls\Modules</Filter>
+    </ClInclude>
+    <ClInclude Include="Emu\SysCalls\Modules\cellL10n.h">
+      <Filter>Emu\SysCalls\Modules</Filter>
+    </ClInclude>
+    <ClInclude Include="Emu\SysCalls\Modules\cellMic.h">
+      <Filter>Emu\SysCalls\Modules</Filter>
+    </ClInclude>
+    <ClInclude Include="Emu\SysCalls\Modules\cellMouse.h">
+      <Filter>Emu\SysCalls\Modules</Filter>
+    </ClInclude>
+    <ClInclude Include="Emu\SysCalls\Modules\cellMsgDialog.h">
+      <Filter>Emu\SysCalls\Modules</Filter>
+    </ClInclude>
+    <ClInclude Include="Emu\SysCalls\Modules\cellNetCtl.h">
+      <Filter>Emu\SysCalls\Modules</Filter>
+    </ClInclude>
+    <ClInclude Include="Emu\SysCalls\Modules\cellPad.h">
+      <Filter>Emu\SysCalls\Modules</Filter>
+    </ClInclude>
+    <ClInclude Include="Emu\SysCalls\Modules\cellPamf.h">
+      <Filter>Emu\SysCalls\Modules</Filter>
+    </ClInclude>
+    <ClInclude Include="Emu\SysCalls\Modules\cellPng.h">
+      <Filter>Emu\SysCalls\Modules</Filter>
+    </ClInclude>
+    <ClInclude Include="Emu\SysCalls\Modules\cellPngDec.h">
+      <Filter>Emu\SysCalls\Modules</Filter>
+    </ClInclude>
+    <ClInclude Include="Emu\SysCalls\Modules\cellResc.h">
+      <Filter>Emu\SysCalls\Modules</Filter>
+    </ClInclude>
+    <ClInclude Include="Emu\SysCalls\Modules\cellRtc.h">
+      <Filter>Emu\SysCalls\Modules</Filter>
+    </ClInclude>
+    <ClInclude Include="Emu\SysCalls\Modules\cellSail.h">
+      <Filter>Emu\SysCalls\Modules</Filter>
+    </ClInclude>
+    <ClInclude Include="Emu\SysCalls\Modules\cellSaveData.h">
+      <Filter>Emu\SysCalls\Modules</Filter>
+    </ClInclude>
+    <ClInclude Include="Emu\SysCalls\Modules\cellSpurs.h">
+      <Filter>Emu\SysCalls\Modules</Filter>
+    </ClInclude>
+    <ClInclude Include="Emu\SysCalls\Modules\cellSpursJq.h">
+      <Filter>Emu\SysCalls\Modules</Filter>
+    </ClInclude>
+    <ClInclude Include="Emu\SysCalls\Modules\cellSubdisplay.h">
+      <Filter>Emu\SysCalls\Modules</Filter>
+    </ClInclude>
+    <ClInclude Include="Emu\SysCalls\Modules\cellSync.h">
+      <Filter>Emu\SysCalls\Modules</Filter>
+    </ClInclude>
+    <ClInclude Include="Emu\SysCalls\Modules\cellSync2.h">
+      <Filter>Emu\SysCalls\Modules</Filter>
+    </ClInclude>
+    <ClInclude Include="Emu\SysCalls\Modules\cellSysutil.h">
+      <Filter>Emu\SysCalls\Modules</Filter>
+    </ClInclude>
+    <ClInclude Include="Emu\SysCalls\Modules\cellUserInfo.h">
+      <Filter>Emu\SysCalls\Modules</Filter>
+    </ClInclude>
+    <ClInclude Include="Emu\SysCalls\Modules\cellVdec.h">
+      <Filter>Emu\SysCalls\Modules</Filter>
+    </ClInclude>
+    <ClInclude Include="Emu\SysCalls\Modules\cellVpost.h">
+      <Filter>Emu\SysCalls\Modules</Filter>
+    </ClInclude>
+    <ClInclude Include="Emu\SysCalls\Modules\libmixer.h">
+      <Filter>Emu\SysCalls\Modules</Filter>
+    </ClInclude>
+    <ClInclude Include="Emu\SysCalls\Modules\sceNp.h">
+      <Filter>Emu\SysCalls\Modules</Filter>
+    </ClInclude>
+    <ClInclude Include="Emu\SysCalls\Modules\sceNpClans.h">
+      <Filter>Emu\SysCalls\Modules</Filter>
+    </ClInclude>
+    <ClInclude Include="Emu\SysCalls\Modules\sceNpCommerce2.h">
+      <Filter>Emu\SysCalls\Modules</Filter>
+    </ClInclude>
+    <ClInclude Include="Emu\SysCalls\Modules\sceNpSns.h">
+      <Filter>Emu\SysCalls\Modules</Filter>
+    </ClInclude>
+    <ClInclude Include="Emu\SysCalls\Modules\sceNpTrophy.h">
+      <Filter>Emu\SysCalls\Modules</Filter>
+    </ClInclude>
+    <ClInclude Include="Emu\SysCalls\Modules\sceNpTus.h">
+      <Filter>Emu\SysCalls\Modules</Filter>
+    </ClInclude>
+    <ClInclude Include="Emu\SysCalls\Modules\sysPrxForUser.h">
+      <Filter>Emu\SysCalls\Modules</Filter>
+    </ClInclude>
+    <ClInclude Include="Emu\SysCalls\Modules\sys_net.h">
+      <Filter>Emu\SysCalls\Modules</Filter>
+    </ClInclude>
+    <ClInclude Include="Emu\Io\Keyboard.h">
+      <Filter>Emu\Io</Filter>
+    </ClInclude>
+    <ClInclude Include="Emu\Io\KeyboardHandler.h">
+      <Filter>Emu\Io</Filter>
+    </ClInclude>
+    <ClInclude Include="Emu\Io\Mouse.h">
+      <Filter>Emu\Io</Filter>
+    </ClInclude>
+    <ClInclude Include="Emu\Io\MouseHandler.h">
+      <Filter>Emu\Io</Filter>
+    </ClInclude>
+    <ClInclude Include="Emu\Io\Pad.h">
+      <Filter>Emu\Io</Filter>
+    </ClInclude>
+    <ClInclude Include="Emu\Io\PadHandler.h">
+      <Filter>Emu\Io</Filter>
+    </ClInclude>
+    <ClInclude Include="Emu\FS\VFS.h">
+      <Filter>Emu\FS</Filter>
+    </ClInclude>
+    <ClInclude Include="Emu\FS\vfsDevice.h">
+      <Filter>Emu\FS</Filter>
+    </ClInclude>
+    <ClInclude Include="Emu\FS\vfsDeviceLocalFile.h">
+      <Filter>Emu\FS</Filter>
+    </ClInclude>
+    <ClInclude Include="Emu\FS\vfsDir.h">
+      <Filter>Emu\FS</Filter>
+    </ClInclude>
+    <ClInclude Include="Emu\FS\vfsDirBase.h">
+      <Filter>Emu\FS</Filter>
+    </ClInclude>
+    <ClInclude Include="Emu\FS\vfsFile.h">
+      <Filter>Emu\FS</Filter>
+    </ClInclude>
+    <ClInclude Include="Emu\FS\vfsFileBase.h">
+      <Filter>Emu\FS</Filter>
+    </ClInclude>
+    <ClInclude Include="Emu\FS\vfsLocalDir.h">
+      <Filter>Emu\FS</Filter>
+    </ClInclude>
+    <ClInclude Include="Emu\FS\vfsLocalFile.h">
+      <Filter>Emu\FS</Filter>
+    </ClInclude>
+    <ClInclude Include="Emu\FS\vfsStream.h">
+      <Filter>Emu\FS</Filter>
+    </ClInclude>
+    <ClInclude Include="Emu\FS\vfsStreamMemory.h">
+      <Filter>Emu\FS</Filter>
+    </ClInclude>
+    <ClInclude Include="Emu\HDD\HDD.h">
+      <Filter>Emu\HDD</Filter>
+    </ClInclude>
+    <ClInclude Include="Emu\Cell\MFC.h">
+      <Filter>Emu\CPU\Cell</Filter>
+    </ClInclude>
+    <ClInclude Include="Emu\Cell\PPCDecoder.h">
+      <Filter>Emu\CPU\Cell</Filter>
+    </ClInclude>
+    <ClInclude Include="Emu\Cell\PPCDisAsm.h">
+      <Filter>Emu\CPU\Cell</Filter>
+    </ClInclude>
+    <ClInclude Include="Emu\Cell\PPCInstrTable.h">
+      <Filter>Emu\CPU\Cell</Filter>
+    </ClInclude>
+    <ClInclude Include="Emu\Cell\PPCThread.h">
+      <Filter>Emu\CPU\Cell</Filter>
+    </ClInclude>
+    <ClInclude Include="Emu\Cell\PPUDecoder.h">
+      <Filter>Emu\CPU\Cell</Filter>
+    </ClInclude>
+    <ClInclude Include="Emu\Cell\PPUDisAsm.h">
+      <Filter>Emu\CPU\Cell</Filter>
+    </ClInclude>
+    <ClInclude Include="Emu\Cell\PPUInstrTable.h">
+      <Filter>Emu\CPU\Cell</Filter>
+    </ClInclude>
+    <ClInclude Include="Emu\Cell\PPUInterpreter.h">
+      <Filter>Emu\CPU\Cell</Filter>
+    </ClInclude>
+    <ClInclude Include="Emu\Cell\PPUOpcodes.h">
+      <Filter>Emu\CPU\Cell</Filter>
+    </ClInclude>
+    <ClInclude Include="Emu\Cell\PPUThread.h">
+      <Filter>Emu\CPU\Cell</Filter>
+    </ClInclude>
+    <ClInclude Include="Emu\Cell\RawSPUThread.h">
+      <Filter>Emu\CPU\Cell</Filter>
+    </ClInclude>
+    <ClInclude Include="Emu\Cell\SPUDecoder.h">
+      <Filter>Emu\CPU\Cell</Filter>
+    </ClInclude>
+    <ClInclude Include="Emu\Cell\SPUDisAsm.h">
+      <Filter>Emu\CPU\Cell</Filter>
+    </ClInclude>
+    <ClInclude Include="Emu\Cell\SPUInstrTable.h">
+      <Filter>Emu\CPU\Cell</Filter>
+    </ClInclude>
+    <ClInclude Include="Emu\Cell\SPUInterpreter.h">
+      <Filter>Emu\CPU\Cell</Filter>
+    </ClInclude>
+    <ClInclude Include="Emu\Cell\SPUOpcodes.h">
+      <Filter>Emu\CPU\Cell</Filter>
+    </ClInclude>
+    <ClInclude Include="Emu\Cell\SPURecompiler.h">
+      <Filter>Emu\CPU\Cell</Filter>
+    </ClInclude>
+    <ClInclude Include="Emu\Cell\SPURSManager.h">
+      <Filter>Emu\CPU\Cell</Filter>
+    </ClInclude>
+    <ClInclude Include="Emu\Cell\SPUThread.h">
+      <Filter>Emu\CPU\Cell</Filter>
+    </ClInclude>
+    <ClInclude Include="Emu\CPU\CPUDecoder.h">
+      <Filter>Emu\CPU</Filter>
+    </ClInclude>
+    <ClInclude Include="Emu\CPU\CPUDisAsm.h">
+      <Filter>Emu\CPU</Filter>
+    </ClInclude>
+    <ClInclude Include="Emu\CPU\CPUInstrTable.h">
+      <Filter>Emu\CPU</Filter>
+    </ClInclude>
+    <ClInclude Include="Emu\CPU\CPUThread.h">
+      <Filter>Emu\CPU</Filter>
+    </ClInclude>
+    <ClInclude Include="Emu\CPU\CPUThreadManager.h">
+      <Filter>Emu\CPU</Filter>
+    </ClInclude>
+    <ClInclude Include="Emu\ARMv7\ARMv7Decoder.h">
+      <Filter>Emu\CPU\ARMv7</Filter>
+    </ClInclude>
+    <ClInclude Include="Emu\ARMv7\ARMv7DisAsm.h">
+      <Filter>Emu\CPU\ARMv7</Filter>
+    </ClInclude>
+    <ClInclude Include="Emu\ARMv7\ARMv7Interpreter.h">
+      <Filter>Emu\CPU\ARMv7</Filter>
+    </ClInclude>
+    <ClInclude Include="Emu\ARMv7\ARMv7Opcodes.h">
+      <Filter>Emu\CPU\ARMv7</Filter>
+    </ClInclude>
+    <ClInclude Include="Emu\ARMv7\ARMv7Thread.h">
+      <Filter>Emu\CPU\ARMv7</Filter>
+    </ClInclude>
+    <ClInclude Include="Emu\Audio\AudioDumper.h">
+      <Filter>Emu\Audio</Filter>
+    </ClInclude>
+    <ClInclude Include="Emu\Audio\AudioManager.h">
+      <Filter>Emu\Audio</Filter>
+    </ClInclude>
+    <ClInclude Include="Emu\Audio\AL\OpenALThread.h">
+      <Filter>Emu\Audio\AL</Filter>
+    </ClInclude>
+    <ClInclude Include="Emu\Memory\Memory.h">
+      <Filter>Emu\Memory</Filter>
+    </ClInclude>
+    <ClInclude Include="Emu\Memory\MemoryBlock.h">
+      <Filter>Emu\Memory</Filter>
+    </ClInclude>
+    <ClInclude Include="Loader\ELF32.h">
+      <Filter>Loader</Filter>
+    </ClInclude>
+    <ClInclude Include="Loader\ELF64.h">
+      <Filter>Loader</Filter>
+    </ClInclude>
+    <ClInclude Include="Loader\Loader.h">
+      <Filter>Loader</Filter>
+    </ClInclude>
+    <ClInclude Include="Loader\PKG.h">
+      <Filter>Loader</Filter>
+    </ClInclude>
+    <ClInclude Include="Loader\PSF.h">
+      <Filter>Loader</Filter>
+    </ClInclude>
+    <ClInclude Include="Loader\TROPUSR.h">
+      <Filter>Loader</Filter>
+    </ClInclude>
+    <ClInclude Include="stdafx.h">
+      <Filter>Header Files</Filter>
+    </ClInclude>
+    <ClInclude Include="..\Utilities\BEType.h">
+      <Filter>Utilities</Filter>
+    </ClInclude>
+    <ClInclude Include="..\Utilities\StrFmt.h">
+      <Filter>Utilities</Filter>
+    </ClInclude>
+    <ClInclude Include="..\Utilities\Timer.h">
+      <Filter>Utilities</Filter>
+    </ClInclude>
+    <ClInclude Include="Emu\SysCalls\ModuleManager.h">
+      <Filter>Emu\SysCalls</Filter>
+    </ClInclude>
+    <ClInclude Include="Emu\SysCalls\Static.h">
+      <Filter>Emu\SysCalls</Filter>
+    </ClInclude>
+    <ClInclude Include="..\Utilities\simpleini\ConvertUTF.h">
+      <Filter>Utilities\SimpleIni</Filter>
+    </ClInclude>
+    <ClInclude Include="..\Utilities\simpleini\SimpleIni.h">
+      <Filter>Utilities\SimpleIni</Filter>
+    </ClInclude>
+    <ClInclude Include="Emu\DbgCommand.h">
+      <Filter>Emu</Filter>
+    </ClInclude>
+    <ClInclude Include="Emu\SysCalls\Modules\libsnd3.h">
+      <Filter>Emu\SysCalls\currently_unused</Filter>
+    </ClInclude>
+    <ClInclude Include="Emu\SysCalls\Modules\libsynth2.h">
+      <Filter>Emu\SysCalls\currently_unused</Filter>
+    </ClInclude>
+    <ClInclude Include="Emu\Event.h">
+      <Filter>Emu\SysCalls</Filter>
+    </ClInclude>
+    <ClInclude Include="..\Utilities\SSemaphore.h">
+      <Filter>Utilities</Filter>
+    </ClInclude>
+    <ClInclude Include="Emu\SysCalls\lv2\sys_process.h">
+      <Filter>Emu\SysCalls\lv2</Filter>
+    </ClInclude>
+    <ClInclude Include="Emu\SysCalls\lv2\sys_prx.h">
+      <Filter>Emu\SysCalls\lv2</Filter>
+    </ClInclude>
+    <ClInclude Include="Emu\SysCalls\lv2\sys_memory.h">
+      <Filter>Emu\SysCalls\lv2</Filter>
+    </ClInclude>
+    <ClInclude Include="Emu\SysCalls\lv2\sys_timer.h">
+      <Filter>Emu\SysCalls\lv2</Filter>
+    </ClInclude>
+    <ClInclude Include="Emu\SysCalls\lv2\sys_lwcond.h">
+      <Filter>Emu\SysCalls\lv2</Filter>
+    </ClInclude>
+    <ClInclude Include="Emu\SysCalls\lv2\sys_rwlock.h">
+      <Filter>Emu\SysCalls\lv2</Filter>
+    </ClInclude>
+    <ClInclude Include="Emu\SysCalls\lv2\sys_lwmutex.h">
+      <Filter>Emu\SysCalls\lv2</Filter>
+    </ClInclude>
+    <ClInclude Include="Emu\SysCalls\lv2\sys_cond.h">
+      <Filter>Emu\SysCalls\lv2</Filter>
+    </ClInclude>
+    <ClInclude Include="Emu\SysCalls\lv2\sys_mutex.h">
+      <Filter>Emu\SysCalls\lv2</Filter>
+    </ClInclude>
+    <ClInclude Include="Emu\SysCalls\lv2\sys_semaphore.h">
+      <Filter>Emu\SysCalls\lv2</Filter>
+    </ClInclude>
+    <ClInclude Include="Emu\SysCalls\lv2\sys_rsx.h">
+      <Filter>Emu\SysCalls\lv2</Filter>
+    </ClInclude>
+    <ClInclude Include="Emu\SysCalls\lv2\sys_spinlock.h">
+      <Filter>Emu\SysCalls\lv2</Filter>
+    </ClInclude>
+    <ClInclude Include="Emu\SysCalls\lv2\sys_ppu_thread.h">
+      <Filter>Emu\SysCalls\lv2</Filter>
+    </ClInclude>
+    <ClInclude Include="Emu\SysCalls\lv2\sys_tty.h">
+      <Filter>Emu\SysCalls\lv2</Filter>
+    </ClInclude>
+    <ClInclude Include="Emu\SysCalls\lv2\sys_vm.h">
+      <Filter>Emu\SysCalls\lv2</Filter>
+    </ClInclude>
+    <ClInclude Include="Emu\SysCalls\lv2\sys_trace.h">
+      <Filter>Emu\SysCalls\lv2</Filter>
+    </ClInclude>
+    <ClInclude Include="Emu\SysCalls\lv2\sys_event.h">
+      <Filter>Emu\SysCalls\lv2</Filter>
+    </ClInclude>
+    <ClInclude Include="Emu\SysCalls\lv2\sys_spu.h">
+      <Filter>Emu\SysCalls\lv2</Filter>
+    </ClInclude>
+    <ClInclude Include="Emu\SysCalls\lv2\sys_time.h">
+      <Filter>Emu\SysCalls\lv2</Filter>
+    </ClInclude>
+    <ClInclude Include="Emu\SysCalls\lv2\sys_interrupt.h">
+      <Filter>Emu\SysCalls\lv2</Filter>
+    </ClInclude>
+    <ClInclude Include="Emu\SysCalls\lv2\sys_mmapper.h">
+      <Filter>Emu\SysCalls\lv2</Filter>
+    </ClInclude>
+    <ClInclude Include="..\Utilities\Log.h">
+      <Filter>Utilities</Filter>
+    </ClInclude>
+    <ClInclude Include="Emu\SysCalls\LogBase.h">
+      <Filter>Emu\SysCalls</Filter>
+    </ClInclude>
+    <ClInclude Include="Emu\RSX\Null\NullGSRender.h">
+      <Filter>Emu\GPU\RSX\Null</Filter>
+    </ClInclude>
+    <ClInclude Include="Emu\RSX\GL\GLGSRender.h">
+      <Filter>Emu\GPU\RSX\GL</Filter>
+    </ClInclude>
+    <ClInclude Include="Emu\RSX\GL\GLProcTable.h">
+      <Filter>Emu\GPU\RSX\GL</Filter>
+    </ClInclude>
+    <ClInclude Include="Emu\RSX\GL\GLProgram.h">
+      <Filter>Emu\GPU\RSX\GL</Filter>
+    </ClInclude>
+    <ClInclude Include="Emu\RSX\GL\GLProgramBuffer.h">
+      <Filter>Emu\GPU\RSX\GL</Filter>
+    </ClInclude>
+    <ClInclude Include="Emu\RSX\GL\GLShaderParam.h">
+      <Filter>Emu\GPU\RSX\GL</Filter>
+    </ClInclude>
+    <ClInclude Include="Emu\RSX\GL\GLVertexProgram.h">
+      <Filter>Emu\GPU\RSX\GL</Filter>
+    </ClInclude>
+    <ClInclude Include="Emu\RSX\GL\OpenGL.h">
+      <Filter>Emu\GPU\RSX\GL</Filter>
+    </ClInclude>
+    <ClInclude Include="Emu\RSX\GL\GLBuffers.h">
+      <Filter>Emu\GPU\RSX\GL</Filter>
+    </ClInclude>
+    <ClInclude Include="Emu\RSX\GL\GLFragmentProgram.h">
+      <Filter>Emu\GPU\RSX\GL</Filter>
+    </ClInclude>
+    <ClInclude Include="Emu\RSX\GSManager.h">
+      <Filter>Emu\GPU\RSX</Filter>
+    </ClInclude>
+    <ClInclude Include="Emu\RSX\GSRender.h">
+      <Filter>Emu\GPU\RSX</Filter>
+    </ClInclude>
+    <ClInclude Include="Emu\RSX\RSXDMA.h">
+      <Filter>Emu\GPU\RSX</Filter>
+	</ClInclude>
+    <ClInclude Include="Emu\RSX\RSXFragmentProgram.h">
+      <Filter>Emu\GPU\RSX</Filter>
+    </ClInclude>
+    <ClInclude Include="Emu\RSX\RSXTexture.h">
+      <Filter>Emu\GPU\RSX</Filter>
+    </ClInclude>
+    <ClInclude Include="Emu\RSX\RSXThread.h">
+      <Filter>Emu\GPU\RSX</Filter>
+    </ClInclude>
+    <ClInclude Include="Emu\RSX\RSXVertexProgram.h">
+      <Filter>Emu\GPU\RSX</Filter>
+    </ClInclude>
+    <ClInclude Include="Emu\RSX\sysutil_video.h">
+      <Filter>Emu\GPU\RSX</Filter>
+    </ClInclude>
+    <ClInclude Include="Emu\RSX\GCM.h">
+      <Filter>Emu\GPU\RSX</Filter>
+    </ClInclude>
+    <ClInclude Include="Emu\SysCalls\lv2\sys_event_flag.h">
+      <Filter>Emu\SysCalls\lv2</Filter>
+    </ClInclude>
+    <ClInclude Include="..\Utilities\AutoPause.h">
+      <Filter>Utilities</Filter>
+    </ClInclude>
+    <ClInclude Include="Emu\IdManager.h">
+      <Filter>Emu</Filter>
+    </ClInclude>
+    <ClInclude Include="Ini.h">
+      <Filter>Utilities</Filter>
+    </ClInclude>
+    <ClInclude Include="Emu\Io\Null\NullPadHandler.h">
+      <Filter>Emu\Io\Null</Filter>
+    </ClInclude>
+    <ClInclude Include="Emu\Io\Null\NullKeyboardHandler.h">
+      <Filter>Emu\Io\Null</Filter>
+    </ClInclude>
+    <ClInclude Include="Emu\Io\Null\NullMouseHandler.h">
+      <Filter>Emu\Io\Null</Filter>
+    </ClInclude>
+    <ClInclude Include="..\Utilities\MTRingbuffer.h">
+      <Filter>Utilities</Filter>
+    </ClInclude>
+    <ClInclude Include="..\Utilities\rFile.h">
+      <Filter>Utilities</Filter>
+    </ClInclude>
+    <ClInclude Include="..\Utilities\rMsgBox.h">
+      <Filter>Utilities</Filter>
+    </ClInclude>
+    <ClInclude Include="..\Utilities\rPlatform.h">
+      <Filter>Utilities</Filter>
+    </ClInclude>
+    <ClInclude Include="..\Utilities\rTime.h">
+      <Filter>Utilities</Filter>
+    </ClInclude>
+    <ClInclude Include="..\Utilities\rXml.h">
+      <Filter>Utilities</Filter>
+    </ClInclude>
+    <ClInclude Include="..\Utilities\GNU.h">
+      <Filter>Utilities</Filter>
+    </ClInclude>
+    <ClInclude Include="Loader\TRP.h">
+      <Filter>Loader</Filter>
+    </ClInclude>
+    <ClInclude Include="Emu\Memory\vm.h">
+      <Filter>Emu\Memory</Filter>
+    </ClInclude>
+    <ClInclude Include="Emu\Memory\vm_ptr.h">
+      <Filter>Emu\Memory</Filter>
+    </ClInclude>
+    <ClInclude Include="Emu\Memory\vm_ref.h">
+      <Filter>Emu\Memory</Filter>
+    </ClInclude>
+    <ClInclude Include="Emu\Memory\vm_var.h">
+      <Filter>Emu\Memory</Filter>
+    </ClInclude>
+    <ClInclude Include="restore_new.h">
+      <Filter>Header Files</Filter>
+    </ClInclude>
+    <ClInclude Include="define_new_memleakdetect.h">
+      <Filter>Header Files</Filter>
+    </ClInclude>
+    <ClInclude Include="Emu\SysCalls\CB_FUNC.h">
+      <Filter>Emu\SysCalls</Filter>
+    </ClInclude>
+    <ClInclude Include="Emu\SysCalls\SyncPrimitivesManager.h">
+      <Filter>Emu\SysCalls</Filter>
+    </ClInclude>
+    <ClInclude Include="Emu\Memory\atomic_type.h">
+      <Filter>Emu\Memory</Filter>
+    </ClInclude>
+    <ClInclude Include="Crypto\ec.h">
+      <Filter>Crypto</Filter>
+    </ClInclude>
+    <ClInclude Include="Emu\Cell\PPULLVMRecompiler.h">
+      <Filter>Emu\CPU\Cell</Filter>
+    </ClInclude>
+    <ClInclude Include="Emu\ARMv7\PSVFuncList.h">
+      <Filter>Emu\CPU\ARMv7</Filter>
+    </ClInclude>
+    <ClInclude Include="Emu\SysCalls\lv2\sleep_queue_type.h">
+      <Filter>Emu\SysCalls\lv2</Filter>
+    </ClInclude>
+    <ClInclude Include="Emu\SysCalls\lv2\cellFs.h">
+      <Filter>Emu\SysCalls\lv2</Filter>
+    </ClInclude>
+    <ClInclude Include="..\Utilities\Thread.h">
+      <Filter>Utilities</Filter>
+    </ClInclude>
+    <ClInclude Include="Emu\Audio\Null\NullAudioThread.h">
+      <Filter>Emu\Audio\Null</Filter>
+    </ClInclude>
+    <ClInclude Include="Emu\Audio\AudioThread.h">
+      <Filter>Emu\Audio</Filter>
+    </ClInclude>
+    <ClInclude Include="Emu\Audio\XAudio2\XAudio2Thread.h">
+      <Filter>Emu\Audio\XAudio2</Filter>
+    </ClInclude>
+    <ClInclude Include="Emu\SysCalls\Modules\cellAudio.h">
+      <Filter>Emu\SysCalls\Modules</Filter>
+    </ClInclude>
+    <ClInclude Include="Emu\ARMv7\ARMv7Context.h">
+      <Filter>Emu\CPU\ARMv7</Filter>
+    </ClInclude>
+    <ClInclude Include="Emu\ARMv7\ARMv7Callback.h">
+      <Filter>Emu\CPU\ARMv7</Filter>
+    </ClInclude>
+    <ClInclude Include="Emu\ARMv7\Modules\sceLibKernel.h">
+      <Filter>Emu\CPU\ARMv7\Modules</Filter>
+    </ClInclude>
+    <ClInclude Include="Emu\ARMv7\PSVObjectList.h">
+      <Filter>Emu\CPU\ARMv7</Filter>
+    </ClInclude>
+    <ClInclude Include="Emu\ARMv7\Modules\psv_event_flag.h">
+      <Filter>Emu\CPU\ARMv7\Objects</Filter>
+    </ClInclude>
+    <ClInclude Include="Emu\ARMv7\Modules\psv_sema.h">
+      <Filter>Emu\CPU\ARMv7\Objects</Filter>
+    </ClInclude>
+    <ClInclude Include="Emu\ARMv7\Modules\sceGxm.h">
+      <Filter>Emu\CPU\ARMv7\Modules</Filter>
+    </ClInclude>
+    <ClInclude Include="Emu\ARMv7\Modules\sceAppUtil.h">
+      <Filter>Emu\CPU\ARMv7\Modules</Filter>
+    </ClInclude>
+    <ClInclude Include="Emu\ARMv7\Modules\sceIme.h">
+      <Filter>Emu\CPU\ARMv7\Modules</Filter>
+    </ClInclude>
+    <ClInclude Include="Emu\ARMv7\Modules\sceNet.h">
+      <Filter>Emu\CPU\ARMv7\Modules</Filter>
+    </ClInclude>
+    <ClInclude Include="Emu\ARMv7\Modules\sceSsl.h">
+      <Filter>Emu\CPU\ARMv7\Modules</Filter>
+    </ClInclude>
+    <ClInclude Include="Emu\ARMv7\Modules\sceTouch.h">
+      <Filter>Emu\CPU\ARMv7\Modules</Filter>
+    </ClInclude>
+    <ClInclude Include="Emu\ARMv7\Modules\sceNpCommon.h">
+      <Filter>Emu\CPU\ARMv7\Modules</Filter>
+    </ClInclude>
+  </ItemGroup>
 </Project>