#pragma once

#include <utility>
#include "Utilities/simpleini/SimpleIni.h"

//TODO: make thread safe/remove static singleton
CSimpleIniCaseA *getIniFile();

//TODO: move this to the gui module
struct WindowInfo
{
	std::pair<int, int> size;
	std::pair<int, int> position;

	//the (-1,-1) values are currently used because of wxWidgets using it gdicmn.h as default size and default postion
	WindowInfo(const std::pair<int, int> _size = { -1, -1 }, const std::pair<int, int> _position = { -1, -1 })
		: size(_size)
		, position(_position)
	{
	}
};

class Ini
{
public:
	virtual ~Ini();

protected:
	CSimpleIniCaseA *m_Config;

	Ini();

	void Save(const std::string& section, const std::string& key, int value);
	void Save(const std::string& section, const std::string& key, bool value);
	void Save(const std::string& section, const std::string& key, std::pair<int, int> value);
	void Save(const std::string& section, const std::string& key, const std::string& value);
	void Save(const std::string& section, const std::string& key, WindowInfo value);

	int Load(const std::string& section, const std::string& key, const int def_value);
	bool Load(const std::string& section, const std::string& key, const bool def_value);
	std::pair<int, int> Load(const std::string& section, const std::string& key, const std::pair<int, int> def_value);
	std::string Load(const std::string& section, const std::string& key, const std::string& def_value);
	WindowInfo Load(const std::string& section, const std::string& key, const WindowInfo& def_value);
};

template<typename T> struct IniEntry : public Ini
{
	T m_value;
	std::string m_key;
	std::string m_section;

	IniEntry() : Ini()
	{
	}

	void Init(const std::string& key, const std::string& section)
	{
		m_key = key;
		m_section = section;
	}

	void SetValue(const T& value)
	{
		m_value = value;
	}

	T GetValue() const
	{
		return m_value;
	}

	T LoadValue(const T& defvalue)
	{
		return Ini::Load(m_section, m_key, defvalue);
	}

	void SaveValue(const T& value)
	{
		Ini::Save(m_section, m_key, value);
	}

	void Save()
	{
		Ini::Save(m_section, m_key, m_value);
	}

	T Load(const T& defvalue)
	{
		return (m_value = Ini::Load(m_section, m_key, defvalue));
	}
};

class Inis
{
private:
	const std::string DefPath;

public:
	// Core
	IniEntry<u8> CPUDecoderMode;
	IniEntry<u8> SPUDecoderMode;

	// Graphics
	IniEntry<u8> GSRenderMode;
	IniEntry<u8> GSResolution;
	IniEntry<u8> GSAspectRatio;
	IniEntry<bool> GSVSyncEnable;
	IniEntry<bool> GSLogPrograms;
	IniEntry<bool> GSDumpColorBuffers;
	IniEntry<bool> GSDumpDepthBuffer;

	// Audio
	IniEntry<u8> AudioOutMode;
	IniEntry<bool> AudioDumpToFile;
	IniEntry<bool> AudioConvertToU16;

	// Input/Output
	IniEntry<u8> PadHandlerMode;
	IniEntry<u8> KeyboardHandlerMode;
	IniEntry<u8> MouseHandlerMode;
	IniEntry<int> PadHandlerLStickLeft;
	IniEntry<int> PadHandlerLStickDown;
	IniEntry<int> PadHandlerLStickRight;
	IniEntry<int> PadHandlerLStickUp;
	IniEntry<int> PadHandlerLeft;
	IniEntry<int> PadHandlerDown;
	IniEntry<int> PadHandlerRight;
	IniEntry<int> PadHandlerUp;
	IniEntry<int> PadHandlerStart;
	IniEntry<int> PadHandlerR3;
	IniEntry<int> PadHandlerL3;
	IniEntry<int> PadHandlerSelect;
	IniEntry<int> PadHandlerSquare;
	IniEntry<int> PadHandlerCross;
	IniEntry<int> PadHandlerCircle;
	IniEntry<int> PadHandlerTriangle;
	IniEntry<int> PadHandlerR1;
	IniEntry<int> PadHandlerL1;
	IniEntry<int> PadHandlerR2;
	IniEntry<int> PadHandlerL2;
	IniEntry<int> PadHandlerRStickLeft;
	IniEntry<int> PadHandlerRStickDown;
	IniEntry<int> PadHandlerRStickRight;
	IniEntry<int> PadHandlerRStickUp;

	// HLE/Miscs
	IniEntry<bool> HLEHookStFunc;
	IniEntry<bool> HLESaveTTY;
	IniEntry<bool> HLEExitOnStop;
<<<<<<< HEAD
=======
	IniEntry<u8>   HLELogLvl;
>>>>>>> e65676ff
	IniEntry<bool> HLEAlwaysStart;
	IniEntry<bool> HLEHideDebugConsole;

	// ConLog
	IniEntry<bool> LogAllSysCalls;
	IniEntry<bool> LogWrite;
	IniEntry<bool> LogWarning;
	IniEntry<bool> LogError;
	IniEntry<bool> LogSuccess;

	//Auto Pause
	IniEntry<bool> DBGAutoPauseSystemCall;
	IniEntry<bool> DBGAutoPauseFunctionCall;

	// Language
	IniEntry<u8> SysLanguage;

public:
	Inis() : DefPath("EmuSettings")
	{
		std::string path;

		path = DefPath;

		// Core
		CPUDecoderMode.Init("CPU_DecoderMode", path);
		SPUDecoderMode.Init("CPU_SPUDecoderMode", path);

		// Graphics
		GSRenderMode.Init("GS_RenderMode", path);
		GSResolution.Init("GS_Resolution", path);
		GSAspectRatio.Init("GS_AspectRatio", path);
		GSVSyncEnable.Init("GS_VSyncEnable", path);
		GSLogPrograms.Init("GS_LogPrograms", path);
		GSDumpColorBuffers.Init("GS_DumpColorBuffers", path);
		GSDumpDepthBuffer.Init("GS_DumpDepthBuffer", path);

		// Audio
		AudioOutMode.Init("Audio_AudioOutMode", path);
		AudioDumpToFile.Init("Audio_AudioDumpToFile", path);
		AudioConvertToU16.Init("Audio_AudioConvertToU16", path);

		// Input/Output
		PadHandlerMode.Init("IO_PadHandlerMode", path);
		KeyboardHandlerMode.Init("IO_KeyboardHandlerMode", path);
		MouseHandlerMode.Init("IO_MouseHandlerMode", path);
		PadHandlerLStickLeft.Init("ControlSetings_PadHandlerLStickLeft", path);
		PadHandlerLStickDown.Init("ControlSetings_PadHandlerLStickDown", path);
		PadHandlerLStickRight.Init("ControlSetings_PadHandlerLStickRight", path);
		PadHandlerLStickUp.Init("ControlSetings_PadHandlerLStickUp", path);
		PadHandlerLeft.Init("ControlSetings_PadHandlerLeft", path);
		PadHandlerDown.Init("ControlSetings_PadHandlerDown", path);
		PadHandlerRight.Init("ControlSetings_PadHandlerRight", path);
		PadHandlerUp.Init("ControlSetings_PadHandlerUp", path);
		PadHandlerStart.Init("ControlSetings_PadHandlerStart", path);
		PadHandlerR3.Init("ControlSetings_PadHandlerR3", path);
		PadHandlerL3.Init("ControlSetings_PadHandlerL3", path);
		PadHandlerSelect.Init("ControlSetings_PadHandlerSelect", path);
		PadHandlerSquare.Init("ControlSetings_PadHandlerSquare", path);
		PadHandlerCross.Init("ControlSetings_PadHandlerCross", path);
		PadHandlerCircle.Init("ControlSetings_PadHandlerCircle", path);
		PadHandlerTriangle.Init("ControlSetings_PadHandlerTriangle", path);
		PadHandlerR1.Init("ControlSetings_PadHandlerR1", path);
		PadHandlerL1.Init("ControlSetings_PadHandlerL1", path);
		PadHandlerR2.Init("ControlSetings_PadHandlerR2", path);
		PadHandlerL2.Init("ControlSetings_PadHandlerL2", path);
		PadHandlerRStickLeft.Init("ControlSetings_PadHandlerRStickLeft", path);
		PadHandlerRStickDown.Init("ControlSetings_PadHandlerRStickDown", path);
		PadHandlerRStickRight.Init("ControlSetings_PadHandlerRStickRight", path);
		PadHandlerRStickUp.Init("ControlSetings_PadHandlerRStickUp", path);

		// HLE/Misc
		HLEHookStFunc.Init("HLE_HLEHookStFunc", path);
		HLESaveTTY.Init("HLE_HLESaveTTY", path);
		HLEExitOnStop.Init("HLE_HLEExitOnStop", path);
<<<<<<< HEAD
		HLEHideDebugConsole.Init("HLE_HLEHideDebugConsole", path);
		HLEAlwaysStart.Init("HLE_HLEAlwaysStart", path);

		// ConLog
		LogAllSysCalls.Init("Log_LogAllSysCalls", path);
		LogWrite.Init("Log_LogWrite", path);
		LogWarning.Init("Log_LogWarning", path);
		LogError.Init("Log_LogError", path);
		LogSuccess.Init("Log_LogSuccess", path);
=======
		HLELogLvl.Init("HLE_HLELogLvl", path);
		HLEAlwaysStart.Init("HLE_HLEAlwaysStart", path);

		// Auto Pause
		DBGAutoPauseFunctionCall.Init("DBG_AutoPauseFunctionCall", path);
		DBGAutoPauseSystemCall.Init("DBG_AutoPauseSystemCall", path);
>>>>>>> e65676ff

		// Language
		SysLanguage.Init("Sytem_SysLanguage", path);
	}

	void Load()
	{
		// Core
		CPUDecoderMode.Load(2);
		SPUDecoderMode.Load(1);

		// Graphics
		GSRenderMode.Load(1);
		GSResolution.Load(4);
		GSAspectRatio.Load(2);
		GSVSyncEnable.Load(false);
		GSLogPrograms.Load(false);
		GSDumpColorBuffers.Load(false);
		GSDumpDepthBuffer.Load(false);

		// Audio
		AudioOutMode.Load(1);
		AudioDumpToFile.Load(false);
		AudioConvertToU16.Load(false);

		// Input/Ouput
		PadHandlerMode.Load(1);
		KeyboardHandlerMode.Load(0);
		MouseHandlerMode.Load(0);
		PadHandlerLStickLeft.Load(314); //WXK_LEFT
		PadHandlerLStickDown.Load(317); //WXK_DOWN
		PadHandlerLStickRight.Load(316); //WXK_RIGHT
		PadHandlerLStickUp.Load(315); //WXK_UP
		PadHandlerLeft.Load(static_cast<int>('A'));
		PadHandlerDown.Load(static_cast<int>('S'));
		PadHandlerRight.Load(static_cast<int>('D'));
		PadHandlerUp.Load(static_cast<int>('W'));
		PadHandlerStart.Load(13); //WXK_RETURN
		PadHandlerR3.Load(static_cast<int>('C'));
		PadHandlerL3.Load(static_cast<int>('Z'));
		PadHandlerSelect.Load(32); //WXK_SPACE
		PadHandlerSquare.Load(static_cast<int>('J'));
		PadHandlerCross.Load(static_cast<int>('K'));
		PadHandlerCircle.Load(static_cast<int>('L'));
		PadHandlerTriangle.Load(static_cast<int>('I'));
		PadHandlerR1.Load(static_cast<int>('3'));
		PadHandlerL1.Load(static_cast<int>('1'));
		PadHandlerR2.Load(static_cast<int>('E'));
		PadHandlerL2.Load(static_cast<int>('Q'));
		PadHandlerRStickLeft.Load(313); //WXK_HOME
		PadHandlerRStickDown.Load(367); //WXK_PAGEDOWN
		PadHandlerRStickRight.Load(312); //WXK_END
		PadHandlerRStickUp.Load(366); //WXK_PAGEUP

		// HLE/Miscs
		HLEHookStFunc.Load(false);
		HLESaveTTY.Load(false);
		HLEExitOnStop.Load(false);
<<<<<<< HEAD
		HLEHideDebugConsole.Load(false);
		HLEAlwaysStart.Load(false);
=======
		HLELogLvl.Load(3);
		HLEAlwaysStart.Load(true);

		//Auto Pause
		DBGAutoPauseFunctionCall.Load(false);
		DBGAutoPauseSystemCall.Load(false);
>>>>>>> e65676ff

		// ConLog
		LogAllSysCalls.Load(false);
		LogWrite.Load(true);
		LogWarning.Load(false);
		LogError.Load(true);
		LogSuccess.Load(true);

		// Language
		SysLanguage.Load(1);

	}

	void Save()
	{
		// CPU/SPU
		CPUDecoderMode.Save();
		SPUDecoderMode.Save();

		// Graphics
		GSRenderMode.Save();
		GSResolution.Save();
		GSAspectRatio.Save();
		GSVSyncEnable.Save();
		GSLogPrograms.Save();
		GSDumpColorBuffers.Save();
		GSDumpDepthBuffer.Save();

		// Audio 
		AudioOutMode.Save();
		AudioDumpToFile.Save();
		AudioConvertToU16.Save();

		// Input/Output
		PadHandlerMode.Save();
		KeyboardHandlerMode.Save();
		MouseHandlerMode.Save();
		PadHandlerLStickLeft.Save();
		PadHandlerLStickDown.Save();
		PadHandlerLStickRight.Save();
		PadHandlerLStickUp.Save();
		PadHandlerLeft.Save();
		PadHandlerDown.Save();
		PadHandlerRight.Save();
		PadHandlerUp.Save();
		PadHandlerStart.Save();
		PadHandlerR3.Save();
		PadHandlerL3.Save();
		PadHandlerSelect.Save();
		PadHandlerSquare.Save();
		PadHandlerCross.Save();
		PadHandlerCircle.Save();
		PadHandlerTriangle.Save();
		PadHandlerR1.Save();
		PadHandlerL1.Save();
		PadHandlerR2.Save();
		PadHandlerL2.Save();
		PadHandlerRStickLeft.Save();
		PadHandlerRStickDown.Save();
		PadHandlerRStickRight.Save();
		PadHandlerRStickUp.Save();

		// HLE/Miscs
		HLEHookStFunc.Save();
		HLESaveTTY.Save();
		HLEExitOnStop.Save();
<<<<<<< HEAD
		HLEHideDebugConsole.Save();
		HLEAlwaysStart.Save();

		// ConLog
		LogAllSysCalls.Save();
		LogWrite.Save();
		LogWarning.Save();
		LogError.Save();
		LogSuccess.Save();
=======
		HLELogLvl.Save();
		HLEAlwaysStart.Save();

		//Auto Pause
		DBGAutoPauseFunctionCall.Save();
		DBGAutoPauseSystemCall.Save();
>>>>>>> e65676ff

		// Language
		SysLanguage.Save();
	}
};

extern Inis Ini;<|MERGE_RESOLUTION|>--- conflicted
+++ resolved
@@ -144,22 +144,12 @@
 	IniEntry<int> PadHandlerRStickUp;
 
 	// HLE/Miscs
+	IniEntry<bool> HLELogging;
 	IniEntry<bool> HLEHookStFunc;
 	IniEntry<bool> HLESaveTTY;
 	IniEntry<bool> HLEExitOnStop;
-<<<<<<< HEAD
-=======
 	IniEntry<u8>   HLELogLvl;
->>>>>>> e65676ff
 	IniEntry<bool> HLEAlwaysStart;
-	IniEntry<bool> HLEHideDebugConsole;
-
-	// ConLog
-	IniEntry<bool> LogAllSysCalls;
-	IniEntry<bool> LogWrite;
-	IniEntry<bool> LogWarning;
-	IniEntry<bool> LogError;
-	IniEntry<bool> LogSuccess;
 
 	//Auto Pause
 	IniEntry<bool> DBGAutoPauseSystemCall;
@@ -223,27 +213,16 @@
 		PadHandlerRStickUp.Init("ControlSetings_PadHandlerRStickUp", path);
 
 		// HLE/Misc
+		HLELogging.Init("HLE_HLELogging", path);
 		HLEHookStFunc.Init("HLE_HLEHookStFunc", path);
 		HLESaveTTY.Init("HLE_HLESaveTTY", path);
 		HLEExitOnStop.Init("HLE_HLEExitOnStop", path);
-<<<<<<< HEAD
-		HLEHideDebugConsole.Init("HLE_HLEHideDebugConsole", path);
-		HLEAlwaysStart.Init("HLE_HLEAlwaysStart", path);
-
-		// ConLog
-		LogAllSysCalls.Init("Log_LogAllSysCalls", path);
-		LogWrite.Init("Log_LogWrite", path);
-		LogWarning.Init("Log_LogWarning", path);
-		LogError.Init("Log_LogError", path);
-		LogSuccess.Init("Log_LogSuccess", path);
-=======
 		HLELogLvl.Init("HLE_HLELogLvl", path);
 		HLEAlwaysStart.Init("HLE_HLEAlwaysStart", path);
 
 		// Auto Pause
 		DBGAutoPauseFunctionCall.Init("DBG_AutoPauseFunctionCall", path);
 		DBGAutoPauseSystemCall.Init("DBG_AutoPauseSystemCall", path);
->>>>>>> e65676ff
 
 		// Language
 		SysLanguage.Init("Sytem_SysLanguage", path);
@@ -299,27 +278,16 @@
 		PadHandlerRStickUp.Load(366); //WXK_PAGEUP
 
 		// HLE/Miscs
+		HLELogging.Load(false);
 		HLEHookStFunc.Load(false);
 		HLESaveTTY.Load(false);
 		HLEExitOnStop.Load(false);
-<<<<<<< HEAD
-		HLEHideDebugConsole.Load(false);
-		HLEAlwaysStart.Load(false);
-=======
 		HLELogLvl.Load(3);
 		HLEAlwaysStart.Load(true);
 
 		//Auto Pause
 		DBGAutoPauseFunctionCall.Load(false);
 		DBGAutoPauseSystemCall.Load(false);
->>>>>>> e65676ff
-
-		// ConLog
-		LogAllSysCalls.Load(false);
-		LogWrite.Load(true);
-		LogWarning.Load(false);
-		LogError.Load(true);
-		LogSuccess.Load(true);
 
 		// Language
 		SysLanguage.Load(1);
@@ -376,27 +344,16 @@
 		PadHandlerRStickUp.Save();
 
 		// HLE/Miscs
+		HLELogging.Save();
 		HLEHookStFunc.Save();
 		HLESaveTTY.Save();
 		HLEExitOnStop.Save();
-<<<<<<< HEAD
-		HLEHideDebugConsole.Save();
-		HLEAlwaysStart.Save();
-
-		// ConLog
-		LogAllSysCalls.Save();
-		LogWrite.Save();
-		LogWarning.Save();
-		LogError.Save();
-		LogSuccess.Save();
-=======
 		HLELogLvl.Save();
 		HLEAlwaysStart.Save();
 
 		//Auto Pause
 		DBGAutoPauseFunctionCall.Save();
 		DBGAutoPauseSystemCall.Save();
->>>>>>> e65676ff
 
 		// Language
 		SysLanguage.Save();
